# SPDX-License-Identifier: GPL-2.0

config HAVE_CLK
	bool
	help
	  The <linux/clk.h> calls support software clock gating and
	  thus are a key power management tool on many systems.

config HAVE_CLK_PREPARE
	bool

config HAVE_LEGACY_CLK # TODO: Remove once all legacy users are migrated
	bool
	select HAVE_CLK
	help
	  Select this option when the clock API in <linux/clk.h> is implemented
	  by platform/architecture code. This method is deprecated. Modern
	  code should select COMMON_CLK instead and not define a custom
	  'struct clk'.

menuconfig COMMON_CLK
	bool "Common Clock Framework"
	depends on !HAVE_LEGACY_CLK
	select HAVE_CLK_PREPARE
	select HAVE_CLK
	select SRCU
	select RATIONAL
	help
	  The common clock framework is a single definition of struct
	  clk, useful across many platforms, as well as an
	  implementation of the clock API in include/linux/clk.h.
	  Architectures utilizing the common struct clk should select
	  this option.

if COMMON_CLK

config COMMON_CLK_WM831X
	tristate "Clock driver for WM831x/2x PMICs"
	depends on MFD_WM831X
	help
	  Supports the clocking subsystem of the WM831x/2x series of
	  PMICs from Wolfson Microelectronics.

source "drivers/clk/versatile/Kconfig"

config CLK_HSDK
	bool "PLL Driver for HSDK platform"
	depends on ARC_SOC_HSDK || COMPILE_TEST
	depends on HAS_IOMEM
	help
	  This driver supports the HSDK core, system, ddr, tunnel and hdmi PLLs
	  control.

config LMK04832
	tristate "Ti LMK04832 JESD204B Compliant Clock Jitter Cleaner"
	depends on SPI
	select REGMAP_SPI
	help
	  Say yes here to build support for Texas Instruments' LMK04832 Ultra
	  Low-Noise JESD204B Compliant Clock Jitter Cleaner With Dual Loop PLLs

config COMMON_CLK_MAX77686
	tristate "Clock driver for Maxim 77620/77686/77802 MFD"
	depends on MFD_MAX77686 || MFD_MAX77620 || COMPILE_TEST
	help
	  This driver supports Maxim 77620/77686/77802 crystal oscillator
	  clock.

config COMMON_CLK_MAX9485
	tristate "Maxim 9485 Programmable Clock Generator"
	depends on I2C
	help
	  This driver supports Maxim 9485 Programmable Audio Clock Generator

config COMMON_CLK_RK808
	tristate "Clock driver for RK805/RK808/RK809/RK817/RK818"
	depends on MFD_RK808
	help
	  This driver supports RK805, RK809 and RK817, RK808 and RK818 crystal oscillator clock.
	  These multi-function devices have two fixed-rate oscillators, clocked at 32KHz each.
	  Clkout1 is always on, Clkout2 can off by control register.

config COMMON_CLK_HI655X
	tristate "Clock driver for Hi655x" if EXPERT
	depends on (MFD_HI655X_PMIC || COMPILE_TEST)
	depends on REGMAP
	default MFD_HI655X_PMIC
	help
	  This driver supports the hi655x PMIC clock. This
	  multi-function device has one fixed-rate oscillator, clocked
	  at 32KHz.

config COMMON_CLK_SCMI
	tristate "Clock driver controlled via SCMI interface"
	depends on ARM_SCMI_PROTOCOL || COMPILE_TEST
	help
	  This driver provides support for clocks that are controlled
	  by firmware that implements the SCMI interface.

	  This driver uses SCMI Message Protocol to interact with the
	  firmware providing all the clock controls.

config COMMON_CLK_SCPI
	tristate "Clock driver controlled via SCPI interface"
	depends on ARM_SCPI_PROTOCOL || COMPILE_TEST
	help
	  This driver provides support for clocks that are controlled
	  by firmware that implements the SCPI interface.

	  This driver uses SCPI Message Protocol to interact with the
	  firmware providing all the clock controls.

config COMMON_CLK_SI5341
	tristate "Clock driver for SiLabs 5341 and 5340 A/B/C/D devices"
	depends on I2C
	select REGMAP_I2C
	help
	  This driver supports Silicon Labs Si5341 and Si5340 programmable clock
	  generators. Not all features of these chips are currently supported
	  by the driver, in particular it only supports XTAL input. The chip can
	  be pre-programmed to support other configurations and features not yet
	  implemented in the driver.

config COMMON_CLK_SI5351
	tristate "Clock driver for SiLabs 5351A/B/C"
	depends on I2C
	select REGMAP_I2C
	help
	  This driver supports Silicon Labs 5351A/B/C programmable clock
	  generators.

config COMMON_CLK_SI514
	tristate "Clock driver for SiLabs 514 devices"
	depends on I2C
	depends on OF
	select REGMAP_I2C
	help
	  This driver supports the Silicon Labs 514 programmable clock
	  generator.

config COMMON_CLK_SI544
	tristate "Clock driver for SiLabs 544 devices"
	depends on I2C
	select REGMAP_I2C
	help
	  This driver supports the Silicon Labs 544 programmable clock
	  generator.

config COMMON_CLK_SI570
	tristate "Clock driver for SiLabs 570 and compatible devices"
	depends on I2C
	depends on OF
	select REGMAP_I2C
	help
	  This driver supports Silicon Labs 570/571/598/599 programmable
	  clock generators.

config COMMON_CLK_BM1880
	bool "Clock driver for Bitmain BM1880 SoC"
	depends on ARCH_BITMAIN || COMPILE_TEST
	default ARCH_BITMAIN
	help
	  This driver supports the clocks on Bitmain BM1880 SoC.

config COMMON_CLK_SI5324
	tristate "Clock driver for SiLabs 5324 and compatible devices"
	depends on I2C
	depends on OF
	select REGMAP_I2C
	help
	  This driver supports Silicon Labs 5324/5319/5328 programmable
	  clock generators. Dynamic programming of the oscillator is done
	  via I2C.

config COMMON_CLK_IDT8T49N24X
	tristate "Clock driver for IDT 8T49N24x"
	depends on I2C
	depends on OF
	select REGMAP_I2C
	help
	---help---
	  This driver supports the IDT 8T49N24x universal frequency translator
	  product family.  The only chip in the family that is currently
	  supported is the 8T49N241. The driver supports setting the rate for
	  all four outputs on the chip and automatically calculating/setting
	  the appropriate VCO value.

	  The driver can read a full register map from the DT,
	  and will use that register map to initialize the attached part
	  (via I2C) when the system boots. Any configuration not supported
	  by the common clock framework must be done via the full register
	  map, including optimized settings.

	  All outputs are currently assumed to be LVDS, unless overridden
	  in the full register map in the DT.

config COMMON_CLK_CDCE706
	tristate "Clock driver for TI CDCE706 clock synthesizer"
	depends on I2C
	select REGMAP_I2C
	help
	  This driver supports TI CDCE706 programmable 3-PLL clock synthesizer.

config COMMON_CLK_CDCE925
	tristate "Clock driver for TI CDCE913/925/937/949 devices"
	depends on I2C
	depends on OF
	select REGMAP_I2C
	help
	  This driver supports the TI CDCE913/925/937/949 programmable clock
	  synthesizer. Each chip has different number of PLLs and outputs.
	  For example, the CDCE925 contains two PLLs with spread-spectrum
	  clocking support and five output dividers. The driver only supports
	  the following setup, and uses a fixed setting for the output muxes.
	  Y1 is derived from the input clock
	  Y2 and Y3 derive from PLL1
	  Y4 and Y5 derive from PLL2
	  Given a target output frequency, the driver will set the PLL and
	  divider to best approximate the desired output.

config COMMON_CLK_CS2000_CP
	tristate "Clock driver for CS2000 Fractional-N Clock Synthesizer & Clock Multiplier"
	depends on I2C
	help
	  If you say yes here you get support for the CS2000 clock multiplier.

config COMMON_CLK_FSL_FLEXSPI
	tristate "Clock driver for FlexSPI on Layerscape SoCs"
	depends on ARCH_LAYERSCAPE || COMPILE_TEST
	default ARCH_LAYERSCAPE && SPI_NXP_FLEXSPI
	help
	  On Layerscape SoCs there is a special clock for the FlexSPI
	  interface.

config COMMON_CLK_FSL_SAI
	bool "Clock driver for BCLK of Freescale SAI cores"
	depends on ARCH_LAYERSCAPE || COMPILE_TEST
	help
	  This driver supports the Freescale SAI (Synchronous Audio Interface)
	  to be used as a generic clock output. Some SoCs have restrictions
	  regarding the possible pin multiplexer settings. Eg. on some SoCs
	  two SAI interfaces can only be enabled together. If just one is
	  needed, the BCLK pin of the second one can be used as general
	  purpose clock output. Ideally, it can be used to drive an audio
	  codec (sometimes known as MCLK).

config COMMON_CLK_GEMINI
	bool "Clock driver for Cortina Systems Gemini SoC"
	depends on ARCH_GEMINI || COMPILE_TEST
	select MFD_SYSCON
	select RESET_CONTROLLER
	help
	  This driver supports the SoC clocks on the Cortina Systems Gemini
	  platform, also known as SL3516 or CS3516.

config COMMON_CLK_ASPEED
	bool "Clock driver for Aspeed BMC SoCs"
	depends on ARCH_ASPEED || COMPILE_TEST
	default ARCH_ASPEED
	select MFD_SYSCON
	select RESET_CONTROLLER
	help
	  This driver supports the SoC clocks on the Aspeed BMC platforms.

	  The G4 and G5 series, including the ast2400 and ast2500, are supported
	  by this driver.

config COMMON_CLK_S2MPS11
	tristate "Clock driver for S2MPS1X/S5M8767 MFD"
	depends on MFD_SEC_CORE || COMPILE_TEST
	help
	  This driver supports S2MPS11/S2MPS14/S5M8767 crystal oscillator
	  clock. These multi-function devices have two (S2MPS14) or three
	  (S2MPS11, S5M8767) fixed-rate oscillators, clocked at 32KHz each.

config CLK_TWL6040
	tristate "External McPDM functional clock from twl6040"
	depends on TWL6040_CORE
	help
	  Enable the external functional clock support on OMAP4+ platforms for
	  McPDM. McPDM module is using the external bit clock on the McPDM bus
	  as functional clock.

config COMMON_CLK_AXI_CLKGEN
	tristate "AXI clkgen driver"
	depends on HAS_IOMEM || COMPILE_TEST
	depends on OF
	help
	  Support for the Analog Devices axi-clkgen pcore clock generator for Xilinx
	  FPGAs. It is commonly used in Analog Devices' reference designs.

config CLK_QORIQ
	bool "Clock driver for Freescale QorIQ platforms"
	depends on OF
	depends on PPC_E500MC || SOC_LS1021A || ARCH_LAYERSCAPE || COMPILE_TEST
	help
	  This adds the clock driver support for Freescale QorIQ platforms
	  using common clock framework.

config CLK_LS1028A_PLLDIG
        tristate "Clock driver for LS1028A Display output"
        depends on ARCH_LAYERSCAPE || COMPILE_TEST
        default ARCH_LAYERSCAPE
        help
          This driver support the Display output interfaces(LCD, DPHY) pixel clocks
          of the QorIQ Layerscape LS1028A, as implemented TSMC CLN28HPM PLL. Not all
          features of the PLL are currently supported by the driver. By default,
          configured bypass mode with this PLL.

config COMMON_CLK_XGENE
	bool "Clock driver for APM XGene SoC"
	default ARCH_XGENE
	depends on ARM64 || COMPILE_TEST
	help
	  Support for the APM X-Gene SoC reference, PLL, and device clocks.

config COMMON_CLK_LOCHNAGAR
	tristate "Cirrus Logic Lochnagar clock driver"
	depends on MFD_LOCHNAGAR
	help
	  This driver supports the clocking features of the Cirrus Logic
	  Lochnagar audio development board.

config COMMON_CLK_NXP
	def_bool COMMON_CLK && (ARCH_LPC18XX || ARCH_LPC32XX)
	select REGMAP_MMIO if ARCH_LPC32XX
	select MFD_SYSCON if ARCH_LPC18XX
	help
	  Support for clock providers on NXP platforms.

config COMMON_CLK_PALMAS
	tristate "Clock driver for TI Palmas devices"
	depends on MFD_PALMAS
	help
	  This driver supports TI Palmas devices 32KHz output KG and KG_AUDIO
	  using common clock framework.

config COMMON_CLK_PWM
	tristate "Clock driver for PWMs used as clock outputs"
	depends on PWM
	help
	  Adapter driver so that any PWM output can be (mis)used as clock signal
	  at 50% duty cycle.

config COMMON_CLK_PXA
	def_bool COMMON_CLK && ARCH_PXA
	help
	  Support for the Marvell PXA SoC.

config COMMON_CLK_PIC32
	def_bool COMMON_CLK && MACH_PIC32

config COMMON_CLK_OXNAS
	bool "Clock driver for the OXNAS SoC Family"
	depends on ARCH_OXNAS || COMPILE_TEST
	select MFD_SYSCON
	help
	  Support for the OXNAS SoC Family clocks.

config COMMON_CLK_VC5
	tristate "Clock driver for IDT VersaClock 5,6 devices"
	depends on I2C
	depends on OF
	select REGMAP_I2C
	help
	  This driver supports the IDT VersaClock 5 and VersaClock 6
	  programmable clock generators.

config COMMON_CLK_STM32MP157
	def_bool COMMON_CLK && MACH_STM32MP157
	help
	  Support for stm32mp157 SoC family clocks

config COMMON_CLK_STM32MP157_SCMI
	bool "stm32mp157 Clock driver with Trusted Firmware"
	depends on COMMON_CLK_STM32MP157
	select COMMON_CLK_SCMI
	select ARM_SCMI_PROTOCOL
	default y
	help
	  Support for stm32mp157 SoC family clocks with Trusted Firmware using
	  SCMI protocol.

config COMMON_CLK_STM32F
	def_bool COMMON_CLK && (MACH_STM32F429 || MACH_STM32F469 || MACH_STM32F746)
	help
	  Support for stm32f4 and stm32f7 SoC families clocks

config COMMON_CLK_STM32H7
	def_bool COMMON_CLK && MACH_STM32H743
	help
	  Support for stm32h7 SoC family clocks

config COMMON_CLK_MMP2
	def_bool COMMON_CLK && (MACH_MMP2_DT || MACH_MMP3_DT)
	help
	  Support for Marvell MMP2 and MMP3 SoC clocks

config COMMON_CLK_MMP2_AUDIO
        tristate "Clock driver for MMP2 Audio subsystem"
        depends on COMMON_CLK_MMP2 || COMPILE_TEST
        help
          This driver supports clocks for Audio subsystem on MMP2 SoC.

config COMMON_CLK_BD718XX
	tristate "Clock driver for 32K clk gates on ROHM PMICs"
	depends on MFD_ROHM_BD718XX || MFD_ROHM_BD71828
	help
	  This driver supports ROHM BD71837, BD71847, BD71850, BD71815
	  and BD71828 PMICs clock gates.

config COMMON_CLK_FIXED_MMIO
	bool "Clock driver for Memory Mapped Fixed values"
	depends on COMMON_CLK && OF
	help
	  Support for Memory Mapped IO Fixed clocks

<<<<<<< HEAD
config COMMON_CLK_XLNX_CLKWZRD
	tristate "Xilinx Clocking Wizard"
	depends on COMMON_CLK && OF
	help
	  Support for the Xilinx Clocking Wizard IP core clock generator.

config COMMON_CLK_XLNX_CLKWZRD_V
	tristate "Xilinx Versal Clocking Wizard"
	depends on COMMON_CLK && OF
	help
	  Support for the Versal Xilinx Clocking Wizard IP core clock generator.
	  Adds support for Versal clocking wizard 1.0 and compatible.
	  This driver supports the Xilinx clocking wizard programmable clock
	  synthesizer. The number of output is configurable in the design.
=======
config COMMON_CLK_K210
	bool "Clock driver for the Canaan Kendryte K210 SoC"
	depends on OF && RISCV && SOC_CANAAN
	default SOC_CANAAN
	help
	  Support for the Canaan Kendryte K210 RISC-V SoC clocks.
>>>>>>> 8bb7eca9

source "drivers/clk/actions/Kconfig"
source "drivers/clk/analogbits/Kconfig"
source "drivers/clk/baikal-t1/Kconfig"
source "drivers/clk/bcm/Kconfig"
source "drivers/clk/hisilicon/Kconfig"
source "drivers/clk/imgtec/Kconfig"
source "drivers/clk/imx/Kconfig"
source "drivers/clk/ingenic/Kconfig"
source "drivers/clk/keystone/Kconfig"
source "drivers/clk/mediatek/Kconfig"
source "drivers/clk/meson/Kconfig"
source "drivers/clk/mstar/Kconfig"
source "drivers/clk/mvebu/Kconfig"
source "drivers/clk/pistachio/Kconfig"
source "drivers/clk/qcom/Kconfig"
source "drivers/clk/ralink/Kconfig"
source "drivers/clk/renesas/Kconfig"
source "drivers/clk/rockchip/Kconfig"
source "drivers/clk/samsung/Kconfig"
source "drivers/clk/sifive/Kconfig"
source "drivers/clk/socfpga/Kconfig"
source "drivers/clk/sprd/Kconfig"
source "drivers/clk/sunxi/Kconfig"
source "drivers/clk/sunxi-ng/Kconfig"
source "drivers/clk/tegra/Kconfig"
source "drivers/clk/ti/Kconfig"
source "drivers/clk/uniphier/Kconfig"
source "drivers/clk/x86/Kconfig"
source "drivers/clk/xilinx/Kconfig"
source "drivers/clk/zynqmp/Kconfig"

endif<|MERGE_RESOLUTION|>--- conflicted
+++ resolved
@@ -415,7 +415,13 @@
 	help
 	  Support for Memory Mapped IO Fixed clocks
 
-<<<<<<< HEAD
+config COMMON_CLK_K210
+	bool "Clock driver for the Canaan Kendryte K210 SoC"
+	depends on OF && RISCV && SOC_CANAAN
+	default SOC_CANAAN
+	help
+	  Support for the Canaan Kendryte K210 RISC-V SoC clocks.
+
 config COMMON_CLK_XLNX_CLKWZRD
 	tristate "Xilinx Clocking Wizard"
 	depends on COMMON_CLK && OF
@@ -430,14 +436,6 @@
 	  Adds support for Versal clocking wizard 1.0 and compatible.
 	  This driver supports the Xilinx clocking wizard programmable clock
 	  synthesizer. The number of output is configurable in the design.
-=======
-config COMMON_CLK_K210
-	bool "Clock driver for the Canaan Kendryte K210 SoC"
-	depends on OF && RISCV && SOC_CANAAN
-	default SOC_CANAAN
-	help
-	  Support for the Canaan Kendryte K210 RISC-V SoC clocks.
->>>>>>> 8bb7eca9
 
 source "drivers/clk/actions/Kconfig"
 source "drivers/clk/analogbits/Kconfig"
