--- conflicted
+++ resolved
@@ -1289,18 +1289,10 @@
 		goto out;
 	}
 
-<<<<<<< HEAD
-	if (target_submit_cmd(se_cmd, tv_nexus->tvn_se_sess,
-			cmd->cmd_buf, cmd->sense_iu.sense, cmd->unpacked_lun,
-			cmd->data_len, cmd->prio_attr, dir,
-			TARGET_SCF_ACK_KREF) < 0)
-		goto out;
-
-=======
 	target_submit_cmd(se_cmd, tv_nexus->tvn_se_sess,
 			  cmd->cmd_buf, cmd->sense_iu.sense, cmd->unpacked_lun,
-			  cmd->data_len, cmd->prio_attr, dir, 0);
->>>>>>> 8bb7eca9
+			  cmd->data_len, cmd->prio_attr, dir,
+			  TARGET_SCF_ACK_KREF);
 	return;
 
 out:
