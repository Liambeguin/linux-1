// SPDX-License-Identifier: GPL-2.0-only
/*
 * Support code for Analog Devices Sigma-Delta ADCs
 *
 * Copyright 2012 Analog Devices Inc.
 *  Author: Lars-Peter Clausen <lars@metafoo.de>
 */

#include <linux/interrupt.h>
#include <linux/device.h>
#include <linux/kernel.h>
#include <linux/slab.h>
#include <linux/spi/spi.h>
#include <linux/err.h>
#include <linux/module.h>

#include <linux/iio/iio.h>
#include <linux/iio/sysfs.h>
#include <linux/iio/buffer.h>
#include <linux/iio/trigger.h>
#include <linux/iio/trigger_consumer.h>
#include <linux/iio/triggered_buffer.h>
#include <linux/iio/adc/ad_sigma_delta.h>

#include <linux/spi/spi-engine.h>

#include <asm/unaligned.h>

#define AD_SD_COMM_CHAN_MASK	0x3

#define AD_SD_REG_COMM		0x00
#define AD_SD_REG_DATA		0x03

/**
 * ad_sd_set_comm() - Set communications register
 *
 * @sigma_delta: The sigma delta device
 * @comm: New value for the communications register
 */
void ad_sd_set_comm(struct ad_sigma_delta *sigma_delta, uint8_t comm)
{
	/* Some variants use the lower two bits of the communications register
	 * to select the channel */
	sigma_delta->comm = comm & AD_SD_COMM_CHAN_MASK;
}
EXPORT_SYMBOL_GPL(ad_sd_set_comm);

/**
 * ad_sd_write_reg() - Write a register
 *
 * @sigma_delta: The sigma delta device
 * @reg: Address of the register
 * @size: Size of the register (0-3)
 * @val: Value to write to the register
 *
 * Returns 0 on success, an error code otherwise.
 **/
int ad_sd_write_reg(struct ad_sigma_delta *sigma_delta, unsigned int reg,
	unsigned int size, unsigned int val)
{
	uint8_t *data = sigma_delta->tx_buf;
	struct spi_transfer t = {
		.tx_buf		= data,
		.len		= size + 1,
		.cs_change	= sigma_delta->keep_cs_asserted,
	};
	struct spi_message m;
	int ret;

	data[0] = (reg << sigma_delta->info->addr_shift) | sigma_delta->comm;

	switch (size) {
	case 3:
		put_unaligned_be24(val, &data[1]);
		break;
	case 2:
		put_unaligned_be16(val, &data[1]);
		break;
	case 1:
		data[1] = val;
		break;
	case 0:
		break;
	default:
		return -EINVAL;
	}

	spi_message_init(&m);
	spi_message_add_tail(&t, &m);

	if (sigma_delta->bus_locked)
		ret = spi_sync_locked(sigma_delta->spi, &m);
	else
		ret = spi_sync(sigma_delta->spi, &m);

	return ret;
}
EXPORT_SYMBOL_GPL(ad_sd_write_reg);

static void ad_sd_prepare_read_reg(struct ad_sigma_delta *sigma_delta,
	struct spi_message *m, struct spi_transfer *t, unsigned int reg,
	unsigned int size, uint8_t *tx_buf, uint8_t *rx_buf, bool cs_change)
{
<<<<<<< HEAD
	memset(t, 0, sizeof(*t) * 2);
	t[1].rx_buf = rx_buf;
	t[1].len = size;
	t[1].cs_change = cs_change;
=======
	uint8_t *data = sigma_delta->tx_buf;
	int ret;
	struct spi_transfer t[] = {
		{
			.tx_buf = data,
			.len = 1,
		}, {
			.rx_buf = val,
			.len = size,
			.cs_change = sigma_delta->bus_locked,
		},
	};
	struct spi_message m;
>>>>>>> e2662117

	spi_message_init(m);

	if (sigma_delta->info->has_registers) {
		tx_buf[0] = reg << sigma_delta->info->addr_shift;
		tx_buf[0] |= sigma_delta->info->read_mask;
		tx_buf[0] |= sigma_delta->comm;
		t[0].tx_buf = tx_buf,
		t[0].len = 1,
		spi_message_add_tail(&t[0], m);
	}
	spi_message_add_tail(&t[1], m);
}

static int ad_sd_read_reg_raw(struct ad_sigma_delta *sigma_delta,
	unsigned int reg, unsigned int size, uint8_t *val)
{
	struct spi_message m;
	struct spi_transfer t[2];
	int ret;

	ad_sd_prepare_read_reg(sigma_delta, &m, t, reg, size,
		sigma_delta->data, val, sigma_delta->keep_cs_asserted);

	if (sigma_delta->bus_locked)
		ret = spi_sync_locked(sigma_delta->spi, &m);
	else
		ret = spi_sync(sigma_delta->spi, &m);

	return ret;
}

/**
 * ad_sd_read_reg() - Read a register
 *
 * @sigma_delta: The sigma delta device
 * @reg: Address of the register
 * @size: Size of the register (1-4)
 * @val: Read value
 *
 * Returns 0 on success, an error code otherwise.
 **/
int ad_sd_read_reg(struct ad_sigma_delta *sigma_delta,
	unsigned int reg, unsigned int size, unsigned int *val)
{
	int ret;

	ret = ad_sd_read_reg_raw(sigma_delta, reg, size, sigma_delta->rx_buf);
	if (ret < 0)
		goto out;

	switch (size) {
	case 4:
		*val = get_unaligned_be32(sigma_delta->rx_buf);
		break;
	case 3:
		*val = get_unaligned_be24(sigma_delta->rx_buf);
		break;
	case 2:
		*val = get_unaligned_be16(sigma_delta->rx_buf);
		break;
	case 1:
		*val = sigma_delta->rx_buf[0];
		break;
	default:
		ret = -EINVAL;
		break;
	}

out:
	return ret;
}
EXPORT_SYMBOL_GPL(ad_sd_read_reg);

/**
 * ad_sd_reset() - Reset the serial interface
 *
 * @sigma_delta: The sigma delta device
 * @reset_length: Number of SCLKs with DIN = 1
 *
 * Returns 0 on success, an error code otherwise.
 **/
int ad_sd_reset(struct ad_sigma_delta *sigma_delta,
	unsigned int reset_length)
{
	uint8_t *buf;
	unsigned int size;
	int ret;

	size = DIV_ROUND_UP(reset_length, 8);
	buf = kcalloc(size, sizeof(*buf), GFP_KERNEL);
	if (!buf)
		return -ENOMEM;

	memset(buf, 0xff, size);
	ret = spi_write(sigma_delta->spi, buf, size);
	kfree(buf);

	return ret;
}
EXPORT_SYMBOL_GPL(ad_sd_reset);

int ad_sd_calibrate(struct ad_sigma_delta *sigma_delta,
	unsigned int mode, unsigned int channel)
{
	int ret;
	unsigned long timeout;

	ret = ad_sigma_delta_set_channel(sigma_delta, 0, channel);
	if (ret)
		return ret;

	spi_bus_lock(sigma_delta->spi->master);
	sigma_delta->bus_locked = true;
	sigma_delta->keep_cs_asserted = true;
	reinit_completion(&sigma_delta->completion);

	ret = ad_sigma_delta_set_mode(sigma_delta, mode);
	if (ret < 0)
		goto out;

	sigma_delta->irq_dis = false;
	enable_irq(sigma_delta->spi->irq);
	timeout = wait_for_completion_timeout(&sigma_delta->completion, 2 * HZ);
	if (timeout == 0) {
		sigma_delta->irq_dis = true;
		disable_irq_nosync(sigma_delta->spi->irq);
		ret = -EIO;
	} else {
		ret = 0;
	}
out:
	sigma_delta->keep_cs_asserted = false;
	ad_sigma_delta_set_mode(sigma_delta, AD_SD_MODE_IDLE);
	sigma_delta->bus_locked = false;
	spi_bus_unlock(sigma_delta->spi->master);

	return ret;
}
EXPORT_SYMBOL_GPL(ad_sd_calibrate);

/**
 * ad_sd_calibrate_all() - Performs channel calibration
 * @sigma_delta: The sigma delta device
 * @cb: Array of channels and calibration type to perform
 * @n: Number of items in cb
 *
 * Returns 0 on success, an error code otherwise.
 **/
int ad_sd_calibrate_all(struct ad_sigma_delta *sigma_delta,
	const struct ad_sd_calib_data *cb, unsigned int n)
{
	unsigned int i;
	int ret;

	for (i = 0; i < n; i++) {
		ret = ad_sd_calibrate(sigma_delta, cb[i].mode, cb[i].channel);
		if (ret)
			return ret;
	}

	return 0;
}
EXPORT_SYMBOL_GPL(ad_sd_calibrate_all);

static int ad_sigma_delta_set_active_slots(struct ad_sigma_delta *sigma_delta,
	unsigned int active_slots)
{
	unsigned int i;
	int ret;

	/* Disable unused slots */
	for (i = active_slots; i < sigma_delta->active_slots; i++) {
		ret = ad_sigma_delta_set_channel(sigma_delta, i,
			AD_SD_SLOT_DISABLE);
	}
	sigma_delta->active_slots = active_slots;

	return 0;
}

/**
 * ad_sigma_delta_single_conversion() - Performs a single data conversion
 * @indio_dev: The IIO device
 * @chan: The conversion is done for this channel
 * @val: Pointer to the location where to store the read value
 *
 * Returns: 0 on success, an error value otherwise.
 */
int ad_sigma_delta_single_conversion(struct iio_dev *indio_dev,
	const struct iio_chan_spec *chan, int *val)
{
	struct ad_sigma_delta *sigma_delta = iio_device_get_drvdata(indio_dev);
	unsigned int sample, raw_sample;
	unsigned int reg_size;
	unsigned int data_reg;
	int ret = 0;

	if (iio_buffer_enabled(indio_dev))
		return -EBUSY;

	mutex_lock(&indio_dev->mlock);
	ad_sigma_delta_prepare_channel(sigma_delta, 0, chan);
	ad_sigma_delta_set_channel(sigma_delta, 0, chan->address);

	ad_sigma_delta_set_active_slots(sigma_delta, 1);

	spi_bus_lock(sigma_delta->spi->master);
	sigma_delta->bus_locked = true;
	sigma_delta->keep_cs_asserted = true;
	reinit_completion(&sigma_delta->completion);

	ad_sigma_delta_set_mode(sigma_delta, AD_SD_MODE_SINGLE);

	sigma_delta->irq_dis = false;
	enable_irq(sigma_delta->spi->irq);
	ret = wait_for_completion_interruptible_timeout(
			&sigma_delta->completion, HZ);

	if (ret == 0)
		ret = -EIO;
	if (ret < 0)
		goto out;

	if (sigma_delta->info->data_reg != 0)
		data_reg = sigma_delta->info->data_reg;
	else
		data_reg = AD_SD_REG_DATA;

	reg_size = chan->scan_type.realbits + chan->scan_type.shift;
	reg_size = DIV_ROUND_UP(reg_size, 8);
	BUG_ON(reg_size > 4);
	ret = ad_sd_read_reg(sigma_delta, data_reg, reg_size, &raw_sample);

out:
	if (!sigma_delta->irq_dis) {
		disable_irq_nosync(sigma_delta->spi->irq);
		sigma_delta->irq_dis = true;
	}

	sigma_delta->keep_cs_asserted = false;
	ad_sigma_delta_set_mode(sigma_delta, AD_SD_MODE_IDLE);
	sigma_delta->bus_locked = false;
	spi_bus_unlock(sigma_delta->spi->master);
	mutex_unlock(&indio_dev->mlock);

	if (ret)
		return ret;

	sample = raw_sample >> chan->scan_type.shift;
	sample &= (1 << chan->scan_type.realbits) - 1;
	*val = sample;

	ret = ad_sigma_delta_postprocess_sample(sigma_delta, raw_sample);
	if (ret)
		return ret;

	return IIO_VAL_INT;
}
EXPORT_SYMBOL_GPL(ad_sigma_delta_single_conversion);

static void ad_sd_prepare_transfer_msg(struct iio_dev *indio_dev)
{
	struct ad_sigma_delta *sigma_delta = iio_device_get_drvdata(indio_dev);
	uint8_t *tx = sigma_delta->buf_data + indio_dev->scan_bytes;
	uint8_t *rx = sigma_delta->buf_data;
	unsigned int reg_size;
	unsigned int data_reg;

	reg_size = indio_dev->channels[0].scan_type.realbits +
			indio_dev->channels[0].scan_type.shift;
	reg_size = DIV_ROUND_UP(reg_size, 8);

	if (sigma_delta->info->data_reg != 0)
		data_reg = sigma_delta->info->data_reg;
	else
		data_reg = AD_SD_REG_DATA;

	BUG_ON(reg_size > 4);
	/* We store reg_size bytes samples in a 32 bit word. Keep the upper
	 * reg_size bytes set to zero.
	 */
	rx += 4 - reg_size;

	ad_sd_prepare_read_reg(sigma_delta, &sigma_delta->spi_msg,
		sigma_delta->spi_transfer, data_reg, reg_size, tx,
		rx, true);
}

static int ad_sd_buffer_postenable(struct iio_dev *indio_dev)
{
	struct ad_sigma_delta *sigma_delta = iio_device_get_drvdata(indio_dev);
	unsigned int reg_size;
	unsigned int i, slot;
	int ret;

	slot = 0;
	for_each_set_bit(i, indio_dev->active_scan_mask, indio_dev->masklength) {
		ret = ad_sigma_delta_prepare_channel(sigma_delta, slot,
			&indio_dev->channels[i]);
		if (ret)
			goto err_predisable;
		ret = ad_sigma_delta_set_channel(sigma_delta, slot,
			indio_dev->channels[i].address);
		if (ret)
			goto err_predisable;
		slot++;
	}

	kfree(sigma_delta->buf_data);
	sigma_delta->buf_data = kzalloc(indio_dev->scan_bytes + 1, GFP_KERNEL);
	if (!sigma_delta->buf_data)
		return -ENOMEM;

	ad_sigma_delta_set_active_slots(sigma_delta, slot);
	sigma_delta->current_slot = 0;

	spi_bus_lock(sigma_delta->spi->master);
	sigma_delta->bus_locked = true;
	sigma_delta->keep_cs_asserted = true;

	ad_sd_prepare_transfer_msg(indio_dev);

	if (indio_dev->currentmode == INDIO_BUFFER_HARDWARE) {
		sigma_delta->spi_transfer[1].rx_buf = (void *)-1;
		spi_engine_offload_load_msg(sigma_delta->spi, &sigma_delta->spi_msg);
		spi_engine_offload_enable(sigma_delta->spi, true);
	} else {
		sigma_delta->spi_transfer[1].rx_buf = sigma_delta->buf_data;
		reg_size = sigma_delta->spi_transfer[1].len;
		BUG_ON(reg_size > 4);
		sigma_delta->spi_transfer[1].rx_buf += 4 - reg_size;
		sigma_delta->irq_dis = false;
		enable_irq(sigma_delta->spi->irq);
	}

	ret = ad_sigma_delta_set_mode(sigma_delta, AD_SD_MODE_CONTINUOUS);
	if (ret)
		goto err_unlock;

	return 0;

err_unlock:
	spi_bus_unlock(sigma_delta->spi->master);
err_predisable:

	return ret;
}

static int ad_sd_buffer_postdisable(struct iio_dev *indio_dev)
{
	struct ad_sigma_delta *sigma_delta = iio_device_get_drvdata(indio_dev);

	if (indio_dev->currentmode == INDIO_BUFFER_HARDWARE) {
		spi_engine_offload_enable(sigma_delta->spi, false);
	} else {
		reinit_completion(&sigma_delta->completion);
		wait_for_completion_timeout(&sigma_delta->completion, HZ);

		if (!sigma_delta->irq_dis) {
			disable_irq_nosync(sigma_delta->spi->irq);
			sigma_delta->irq_dis = true;
		}
	}

	sigma_delta->keep_cs_asserted = false;
	ad_sigma_delta_set_mode(sigma_delta, AD_SD_MODE_IDLE);

	sigma_delta->bus_locked = false;
	return spi_bus_unlock(sigma_delta->spi->master);
}

static irqreturn_t ad_sd_trigger_handler(int irq, void *p)
{
	struct iio_poll_func *pf = p;
	struct iio_dev *indio_dev = pf->indio_dev;
	struct ad_sigma_delta *sigma_delta = iio_device_get_drvdata(indio_dev);
	uint8_t *data = sigma_delta->rx_buf;
	unsigned int reg_size;
<<<<<<< HEAD
	int ret;
=======
	unsigned int data_reg;

	reg_size = indio_dev->channels[0].scan_type.realbits +
			indio_dev->channels[0].scan_type.shift;
	reg_size = DIV_ROUND_UP(reg_size, 8);
>>>>>>> e2662117

	sigma_delta->current_slot++;

	ret = spi_sync_locked(sigma_delta->spi, &sigma_delta->spi_msg);
	if (ret == 0 && sigma_delta->current_slot == sigma_delta->active_slots) {
		iio_push_to_buffers_with_timestamp(indio_dev,
			sigma_delta->buf_data, pf->timestamp);
		sigma_delta->current_slot = 0;
		sigma_delta->spi_transfer[1].rx_buf = sigma_delta->buf_data;
		reg_size = sigma_delta->spi_transfer[1].len;
		sigma_delta->spi_transfer[1].rx_buf += 4 - reg_size;
	} else {
		sigma_delta->spi_transfer[1].rx_buf +=
			indio_dev->channels[0].scan_type.storagebits / 8;
	}

	iio_trigger_notify_done(indio_dev->trig);
	sigma_delta->irq_dis = false;
	enable_irq(sigma_delta->spi->irq);

	return IRQ_HANDLED;
}

static bool ad_sd_validate_scan_mask(struct iio_dev *indio_dev,
	const unsigned long *mask)
{
	struct ad_sigma_delta *sigma_delta = iio_device_get_drvdata(indio_dev);

	return bitmap_weight(mask, indio_dev->masklength) <=
		sigma_delta->num_slots;
}

static const struct iio_buffer_setup_ops ad_sd_buffer_setup_ops = {
	.postenable = &ad_sd_buffer_postenable,
	.postdisable = &ad_sd_buffer_postdisable,
	.validate_scan_mask = &ad_sd_validate_scan_mask,
};

static irqreturn_t ad_sd_data_rdy_trig_poll(int irq, void *private)
{
	struct ad_sigma_delta *sigma_delta = private;

	complete(&sigma_delta->completion);
	disable_irq_nosync(irq);
	sigma_delta->irq_dis = true;
	iio_trigger_poll(sigma_delta->trig);

	return IRQ_HANDLED;
}

/**
 * ad_sd_validate_trigger() - validate_trigger callback for ad_sigma_delta devices
 * @indio_dev: The IIO device
 * @trig: The new trigger
 *
 * Returns: 0 if the 'trig' matches the trigger registered by the ad_sigma_delta
 * device, -EINVAL otherwise.
 */
int ad_sd_validate_trigger(struct iio_dev *indio_dev, struct iio_trigger *trig)
{
	struct ad_sigma_delta *sigma_delta = iio_device_get_drvdata(indio_dev);

	if (sigma_delta->trig != trig)
		return -EINVAL;

	return 0;
}
EXPORT_SYMBOL_GPL(ad_sd_validate_trigger);

static const struct iio_trigger_ops ad_sd_trigger_ops = {
};

static int devm_ad_sd_probe_trigger(struct device *dev, struct iio_dev *indio_dev)
{
	struct ad_sigma_delta *sigma_delta = iio_device_get_drvdata(indio_dev);
	int ret;

	if (dev != &sigma_delta->spi->dev) {
		dev_err(dev, "Trigger parent should be '%s', got '%s'\n",
			dev_name(dev), dev_name(&sigma_delta->spi->dev));
		return -EFAULT;
	}

	sigma_delta->trig = devm_iio_trigger_alloc(dev, "%s-dev%d", indio_dev->name,
						   iio_device_id(indio_dev));
	if (sigma_delta->trig == NULL)
		return -ENOMEM;

	sigma_delta->trig->ops = &ad_sd_trigger_ops;
	init_completion(&sigma_delta->completion);

	sigma_delta->irq_dis = true;
	ret = devm_request_irq(dev, sigma_delta->spi->irq,
			       ad_sd_data_rdy_trig_poll,
			       sigma_delta->info->irq_flags | IRQF_NO_AUTOEN,
			       indio_dev->name,
			       sigma_delta);
	if (ret)
		return ret;

	iio_trigger_set_drvdata(sigma_delta->trig, sigma_delta);

	ret = devm_iio_trigger_register(dev, sigma_delta->trig);
	if (ret)
		return ret;

	/* select default trigger */
	indio_dev->trig = iio_trigger_get(sigma_delta->trig);

	return 0;
}

/**
 * devm_ad_sd_setup_buffer_and_trigger() - Device-managed buffer & trigger setup
 * @dev: Device object to which to bind the life-time of the resources attached
 * @indio_dev: The IIO device
 */
int devm_ad_sd_setup_buffer_and_trigger(struct device *dev, struct iio_dev *indio_dev)
{
	struct ad_sigma_delta *sigma_delta = iio_device_get_drvdata(indio_dev);
	int ret;

<<<<<<< HEAD
	if (spi_engine_offload_supported(sigma_delta->spi))
		indio_dev->modes |= INDIO_BUFFER_HARDWARE;

	ret = iio_triggered_buffer_setup(indio_dev, &iio_pollfunc_store_time,
			&ad_sd_trigger_handler, &ad_sd_buffer_setup_ops);
	if (ret)
		return ret;

	ret = ad_sd_probe_trigger(indio_dev);
	if (ret) {
		iio_triggered_buffer_cleanup(indio_dev);
		return ret;
	}

	return 0;
}
EXPORT_SYMBOL_GPL(ad_sd_setup_buffer_and_trigger);

/**
 * ad_sd_cleanup_buffer_and_trigger() -
 * @indio_dev: The IIO device
 */
void ad_sd_cleanup_buffer_and_trigger(struct iio_dev *indio_dev)
{
	struct ad_sigma_delta *sigma_delta = iio_device_get_drvdata(indio_dev);

	kfree(sigma_delta->buf_data);
	ad_sd_remove_trigger(indio_dev);
	iio_triggered_buffer_cleanup(indio_dev);
=======
	ret = devm_iio_triggered_buffer_setup(dev, indio_dev,
					      &iio_pollfunc_store_time,
					      &ad_sd_trigger_handler,
					      &ad_sd_buffer_setup_ops);
	if (ret)
		return ret;

	return devm_ad_sd_probe_trigger(dev, indio_dev);
>>>>>>> e2662117
}
EXPORT_SYMBOL_GPL(devm_ad_sd_setup_buffer_and_trigger);

/**
 * ad_sd_init() - Initializes a ad_sigma_delta struct
 * @sigma_delta: The ad_sigma_delta device
 * @indio_dev: The IIO device which the Sigma Delta device is used for
 * @spi: The SPI device for the ad_sigma_delta device
 * @info: Device specific callbacks and options
 *
 * This function needs to be called before any other operations are performed on
 * the ad_sigma_delta struct.
 */
int ad_sd_init(struct ad_sigma_delta *sigma_delta, struct iio_dev *indio_dev,
	struct spi_device *spi, const struct ad_sigma_delta_info *info)
{
	sigma_delta->spi = spi;
	sigma_delta->info = info;
	sigma_delta->num_slots = 1;
	sigma_delta->active_slots = 1;

	iio_device_set_drvdata(indio_dev, sigma_delta);

	return 0;
}
EXPORT_SYMBOL_GPL(ad_sd_init);

MODULE_AUTHOR("Lars-Peter Clausen <lars@metafoo.de>");
MODULE_DESCRIPTION("Analog Devices Sigma-Delta ADCs");
MODULE_LICENSE("GPL v2");<|MERGE_RESOLUTION|>--- conflicted
+++ resolved
@@ -101,26 +101,10 @@
 	struct spi_message *m, struct spi_transfer *t, unsigned int reg,
 	unsigned int size, uint8_t *tx_buf, uint8_t *rx_buf, bool cs_change)
 {
-<<<<<<< HEAD
 	memset(t, 0, sizeof(*t) * 2);
 	t[1].rx_buf = rx_buf;
 	t[1].len = size;
 	t[1].cs_change = cs_change;
-=======
-	uint8_t *data = sigma_delta->tx_buf;
-	int ret;
-	struct spi_transfer t[] = {
-		{
-			.tx_buf = data,
-			.len = 1,
-		}, {
-			.rx_buf = val,
-			.len = size,
-			.cs_change = sigma_delta->bus_locked,
-		},
-	};
-	struct spi_message m;
->>>>>>> e2662117
 
 	spi_message_init(m);
 
@@ -143,7 +127,7 @@
 	int ret;
 
 	ad_sd_prepare_read_reg(sigma_delta, &m, t, reg, size,
-		sigma_delta->data, val, sigma_delta->keep_cs_asserted);
+		sigma_delta->tx_buf, val, sigma_delta->keep_cs_asserted);
 
 	if (sigma_delta->bus_locked)
 		ret = spi_sync_locked(sigma_delta->spi, &m);
@@ -498,17 +482,8 @@
 	struct iio_poll_func *pf = p;
 	struct iio_dev *indio_dev = pf->indio_dev;
 	struct ad_sigma_delta *sigma_delta = iio_device_get_drvdata(indio_dev);
-	uint8_t *data = sigma_delta->rx_buf;
 	unsigned int reg_size;
-<<<<<<< HEAD
-	int ret;
-=======
-	unsigned int data_reg;
-
-	reg_size = indio_dev->channels[0].scan_type.realbits +
-			indio_dev->channels[0].scan_type.shift;
-	reg_size = DIV_ROUND_UP(reg_size, 8);
->>>>>>> e2662117
+	int ret;
 
 	sigma_delta->current_slot++;
 
@@ -631,37 +606,9 @@
 	struct ad_sigma_delta *sigma_delta = iio_device_get_drvdata(indio_dev);
 	int ret;
 
-<<<<<<< HEAD
 	if (spi_engine_offload_supported(sigma_delta->spi))
 		indio_dev->modes |= INDIO_BUFFER_HARDWARE;
 
-	ret = iio_triggered_buffer_setup(indio_dev, &iio_pollfunc_store_time,
-			&ad_sd_trigger_handler, &ad_sd_buffer_setup_ops);
-	if (ret)
-		return ret;
-
-	ret = ad_sd_probe_trigger(indio_dev);
-	if (ret) {
-		iio_triggered_buffer_cleanup(indio_dev);
-		return ret;
-	}
-
-	return 0;
-}
-EXPORT_SYMBOL_GPL(ad_sd_setup_buffer_and_trigger);
-
-/**
- * ad_sd_cleanup_buffer_and_trigger() -
- * @indio_dev: The IIO device
- */
-void ad_sd_cleanup_buffer_and_trigger(struct iio_dev *indio_dev)
-{
-	struct ad_sigma_delta *sigma_delta = iio_device_get_drvdata(indio_dev);
-
-	kfree(sigma_delta->buf_data);
-	ad_sd_remove_trigger(indio_dev);
-	iio_triggered_buffer_cleanup(indio_dev);
-=======
 	ret = devm_iio_triggered_buffer_setup(dev, indio_dev,
 					      &iio_pollfunc_store_time,
 					      &ad_sd_trigger_handler,
@@ -670,7 +617,6 @@
 		return ret;
 
 	return devm_ad_sd_probe_trigger(dev, indio_dev);
->>>>>>> e2662117
 }
 EXPORT_SYMBOL_GPL(devm_ad_sd_setup_buffer_and_trigger);
 
@@ -691,7 +637,6 @@
 	sigma_delta->info = info;
 	sigma_delta->num_slots = 1;
 	sigma_delta->active_slots = 1;
-
 	iio_device_set_drvdata(indio_dev, sigma_delta);
 
 	return 0;
