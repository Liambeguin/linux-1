// SPDX-License-Identifier: GPL-2.0
/*
 * ADIS16475 IMU driver
 *
 * Copyright 2019 Analog Devices Inc.
 */
#include <linux/bitfield.h>
#include <linux/bitops.h>
#include <linux/clk.h>
#include <linux/debugfs.h>
#include <linux/delay.h>
#include <linux/device.h>
#include <linux/kernel.h>
#include <linux/iio/buffer.h>
#include <linux/iio/iio.h>
#include <linux/iio/imu/adis.h>
#include <linux/iio/trigger_consumer.h>
#include <linux/irq.h>
#include <linux/lcm.h>
<<<<<<< HEAD
=======
#include <linux/math.h>
>>>>>>> e2662117
#include <linux/module.h>
#include <linux/mod_devicetable.h>
#include <linux/property.h>
#include <linux/spi/spi.h>

#define ADIS16475_REG_DIAG_STAT		0x02
#define ADIS16475_REG_X_GYRO_L		0x04
#define ADIS16475_REG_Y_GYRO_L		0x08
#define ADIS16475_REG_Z_GYRO_L		0x0C
#define ADIS16475_REG_X_ACCEL_L		0x10
#define ADIS16475_REG_Y_ACCEL_L		0x14
#define ADIS16475_REG_Z_ACCEL_L		0x18
#define ADIS16475_REG_TEMP_OUT		0x1c
#define ADIS16475_REG_X_GYRO_BIAS_L	0x40
#define ADIS16475_REG_Y_GYRO_BIAS_L	0x44
#define ADIS16475_REG_Z_GYRO_BIAS_L	0x48
#define ADIS16475_REG_X_ACCEL_BIAS_L	0x4c
#define ADIS16475_REG_Y_ACCEL_BIAS_L	0x50
#define ADIS16475_REG_Z_ACCEL_BIAS_L	0x54
#define ADIS16475_REG_FILT_CTRL		0x5c
#define ADIS16475_FILT_CTRL_MASK	GENMASK(2, 0)
#define ADIS16475_FILT_CTRL(x)		FIELD_PREP(ADIS16475_FILT_CTRL_MASK, x)
#define ADIS16475_REG_MSG_CTRL		0x60
#define ADIS16475_MSG_CTRL_DR_POL_MASK	BIT(0)
#define ADIS16475_MSG_CTRL_DR_POL(x) \
				FIELD_PREP(ADIS16475_MSG_CTRL_DR_POL_MASK, x)
#define ADIS16475_SYNC_MODE_MASK	GENMASK(4, 2)
#define ADIS16475_SYNC_MODE(x)		FIELD_PREP(ADIS16475_SYNC_MODE_MASK, x)
#define ADIS16475_REG_UP_SCALE		0x62
#define ADIS16475_REG_DEC_RATE		0x64
#define ADIS16475_REG_GLOB_CMD		0x68
#define ADIS16475_REG_FIRM_REV		0x6c
#define ADIS16475_REG_FIRM_DM		0x6e
#define ADIS16475_REG_FIRM_Y		0x70
#define ADIS16475_REG_PROD_ID		0x72
#define ADIS16475_REG_SERIAL_NUM	0x74
#define ADIS16475_REG_FLASH_CNT		0x7c
#define ADIS16500_BURST32_MASK		BIT(9)
#define ADIS16500_BURST32(x)		FIELD_PREP(ADIS16500_BURST32_MASK, x)
/* number of data elements in burst mode */
#define ADIS16475_BURST32_MAX_DATA	32
#define ADIS16475_BURST_MAX_DATA	20
#define ADIS16475_MAX_SCAN_DATA		20
/* spi max speed in brust mode */
#define ADIS16475_BURST_MAX_SPEED	1000000
#define ADIS16475_LSB_DEC_MASK		BIT(0)
#define ADIS16475_LSB_FIR_MASK		BIT(1)

enum {
	ADIS16475_SYNC_DIRECT = 1,
	ADIS16475_SYNC_SCALED,
	ADIS16475_SYNC_OUTPUT,
	ADIS16475_SYNC_PULSE = 5,
};

struct adis16475_sync {
	u16 sync_mode;
	u16 min_rate;
	u16 max_rate;
};

struct adis16475_chip_info {
	const struct iio_chan_spec *channels;
	const struct adis16475_sync *sync;
	const struct adis_data adis_data;
	const char *name;
	u32 num_channels;
	u32 gyro_max_val;
	u32 gyro_max_scale;
	u32 accel_max_val;
	u32 accel_max_scale;
	u32 temp_scale;
	u32 int_clk;
	u16 max_dec;
	u8 num_sync;
	bool has_burst32;
};

struct adis16475 {
	const struct adis16475_chip_info *info;
	struct adis adis;
	u32 clk_freq;
	bool burst32;
	unsigned long lsb_flag;
	u16 sync_mode;
	/* Alignment needed for the timestamp */
	__be16 data[ADIS16475_MAX_SCAN_DATA] __aligned(8);
};

enum {
	ADIS16475_SCAN_GYRO_X,
	ADIS16475_SCAN_GYRO_Y,
	ADIS16475_SCAN_GYRO_Z,
	ADIS16475_SCAN_ACCEL_X,
	ADIS16475_SCAN_ACCEL_Y,
	ADIS16475_SCAN_ACCEL_Z,
	ADIS16475_SCAN_TEMP,
	ADIS16475_SCAN_DIAG_S_FLAGS,
	ADIS16475_SCAN_CRC_FAILURE,
};

static bool low_rate_allow;
module_param(low_rate_allow, bool, 0444);
MODULE_PARM_DESC(low_rate_allow,
		 "Allow IMU rates below the minimum advisable when external clk is used in SCALED mode (default: N)");

#ifdef CONFIG_DEBUG_FS
static ssize_t adis16475_show_firmware_revision(struct file *file,
						char __user *userbuf,
						size_t count, loff_t *ppos)
{
	struct adis16475 *st = file->private_data;
	char buf[7];
	size_t len;
	u16 rev;
	int ret;

	ret = adis_read_reg_16(&st->adis, ADIS16475_REG_FIRM_REV, &rev);
	if (ret)
		return ret;

	len = scnprintf(buf, sizeof(buf), "%x.%x\n", rev >> 8, rev & 0xff);

	return simple_read_from_buffer(userbuf, count, ppos, buf, len);
}

static const struct file_operations adis16475_firmware_revision_fops = {
	.open = simple_open,
	.read = adis16475_show_firmware_revision,
	.llseek = default_llseek,
	.owner = THIS_MODULE,
};

static ssize_t adis16475_show_firmware_date(struct file *file,
					    char __user *userbuf,
					    size_t count, loff_t *ppos)
{
	struct adis16475 *st = file->private_data;
	u16 md, year;
	char buf[12];
	size_t len;
	int ret;

	ret = adis_read_reg_16(&st->adis, ADIS16475_REG_FIRM_Y, &year);
	if (ret)
		return ret;

	ret = adis_read_reg_16(&st->adis, ADIS16475_REG_FIRM_DM, &md);
	if (ret)
		return ret;

	len = snprintf(buf, sizeof(buf), "%.2x-%.2x-%.4x\n", md >> 8, md & 0xff,
		       year);

	return simple_read_from_buffer(userbuf, count, ppos, buf, len);
}

static const struct file_operations adis16475_firmware_date_fops = {
	.open = simple_open,
	.read = adis16475_show_firmware_date,
	.llseek = default_llseek,
	.owner = THIS_MODULE,
};

static int adis16475_show_serial_number(void *arg, u64 *val)
{
	struct adis16475 *st = arg;
	u16 serial;
	int ret;

	ret = adis_read_reg_16(&st->adis, ADIS16475_REG_SERIAL_NUM, &serial);
	if (ret)
		return ret;

	*val = serial;

	return 0;
}
DEFINE_DEBUGFS_ATTRIBUTE(adis16475_serial_number_fops,
			 adis16475_show_serial_number, NULL, "0x%.4llx\n");

static int adis16475_show_product_id(void *arg, u64 *val)
{
	struct adis16475 *st = arg;
	u16 prod_id;
	int ret;

	ret = adis_read_reg_16(&st->adis, ADIS16475_REG_PROD_ID, &prod_id);
	if (ret)
		return ret;

	*val = prod_id;

	return 0;
}
DEFINE_DEBUGFS_ATTRIBUTE(adis16475_product_id_fops,
			 adis16475_show_product_id, NULL, "%llu\n");

static int adis16475_show_flash_count(void *arg, u64 *val)
{
	struct adis16475 *st = arg;
	u32 flash_count;
	int ret;

	ret = adis_read_reg_32(&st->adis, ADIS16475_REG_FLASH_CNT,
			       &flash_count);
	if (ret)
		return ret;

	*val = flash_count;

	return 0;
}
DEFINE_DEBUGFS_ATTRIBUTE(adis16475_flash_count_fops,
			 adis16475_show_flash_count, NULL, "%lld\n");

static void adis16475_debugfs_init(struct iio_dev *indio_dev)
{
	struct adis16475 *st = iio_priv(indio_dev);
	struct dentry *d = iio_get_debugfs_dentry(indio_dev);

	debugfs_create_file_unsafe("serial_number", 0400,
				   d, st, &adis16475_serial_number_fops);
	debugfs_create_file_unsafe("product_id", 0400,
				   d, st, &adis16475_product_id_fops);
	debugfs_create_file_unsafe("flash_count", 0400,
				   d, st, &adis16475_flash_count_fops);
	debugfs_create_file("firmware_revision", 0400,
			    d, st, &adis16475_firmware_revision_fops);
	debugfs_create_file("firmware_date", 0400, d,
			    st, &adis16475_firmware_date_fops);
}
#else
static void adis16475_debugfs_init(struct iio_dev *indio_dev)
{
}
#endif

static int adis16475_get_freq(struct adis16475 *st, u32 *freq)
{
	int ret;
	u16 dec;
	u32 sample_rate = st->clk_freq;

	adis_dev_lock(&st->adis);
<<<<<<< HEAD

	if (st->sync_mode == ADIS16475_SYNC_SCALED) {
		u16 sync_scale;

		ret = __adis_read_reg_16(&st->adis, ADIS16475_REG_UP_SCALE, &sync_scale);
		if (ret)
			goto error;

		sample_rate = st->clk_freq * sync_scale;
	}

	ret = __adis_read_reg_16(&st->adis, ADIS16475_REG_DEC_RATE, &dec);
	if (ret)
		goto error;

	adis_dev_unlock(&st->adis);

=======

	if (st->sync_mode == ADIS16475_SYNC_SCALED) {
		u16 sync_scale;

		ret = __adis_read_reg_16(&st->adis, ADIS16475_REG_UP_SCALE, &sync_scale);
		if (ret)
			goto error;

		sample_rate = st->clk_freq * sync_scale;
	}

	ret = __adis_read_reg_16(&st->adis, ADIS16475_REG_DEC_RATE, &dec);
	if (ret)
		goto error;

	adis_dev_unlock(&st->adis);

>>>>>>> e2662117
	*freq = DIV_ROUND_CLOSEST(sample_rate, dec + 1);

	return 0;
error:
	adis_dev_unlock(&st->adis);
	return ret;
}

static int adis16475_set_freq(struct adis16475 *st, const u32 freq)
{
	u16 dec;
	int ret;
	u32 sample_rate = st->clk_freq;

	if (!freq)
		return -EINVAL;

	adis_dev_lock(&st->adis);
	/*
	 * When using sync scaled mode, the input clock needs to be scaled so that we have
	 * an IMU sample rate between (optimally) 1900 and 2100. After this, we can use the
	 * decimation filter to lower the sampling rate in order to get what the user wants.
	 * Optimally, the user sample rate is a multiple of both the IMU sample rate and
	 * the input clock. Hence, calculating the sync_scale dynamically gives us better
	 * chances of achieving a perfect/integer value for DEC_RATE. The math here is:
	 *	1. lcm of the input clock and the desired output rate.
	 *	2. get the highest multiple of the previous result lower than the adis max rate.
	 *	3. The last result becomes the IMU sample rate. Use that to calculate SYNC_SCALE
	 *	   and DEC_RATE (to get the user output rate)
	 */
	if (st->sync_mode == ADIS16475_SYNC_SCALED) {
		unsigned long scaled_rate = lcm(st->clk_freq, freq);
		int sync_scale;

		/*
		 * If lcm is bigger than the IMU maximum sampling rate there's no perfect
		 * solution. In this case, we get the highest multiple of the input clock
		 * lower than the IMU max sample rate.
		 */
		if (scaled_rate > 2100000)
			scaled_rate = 2100000 / st->clk_freq * st->clk_freq;
		else
			scaled_rate = 2100000 / scaled_rate * scaled_rate;

		/*
		 * This is not an hard requirement but it's not advised to run the IMU
		 * with a sample rate lower than 4000Hz due to possible undersampling
		 * issues. However, there are users that might really want to take the risk.
		 * Hence, we provide a module parameter for them. If set, we allow sample
		 * rates lower than 4KHz. By default, we won't allow this and we just roundup
		 * the rate to the next multiple of the input clock bigger than 4KHz. This
		 * is done like this as in some cases (when DEC_RATE is 0) might give
		 * us the closest value to the one desired by the user...
		 */
		if (scaled_rate < 1900000 && !low_rate_allow)
			scaled_rate = roundup(1900000, st->clk_freq);

		sync_scale = scaled_rate / st->clk_freq;
		ret = __adis_write_reg_16(&st->adis, ADIS16475_REG_UP_SCALE, sync_scale);
		if (ret)
			goto error;

		sample_rate = scaled_rate;
	}

	dec = DIV_ROUND_CLOSEST(sample_rate, freq);

	if (dec)
		dec--;

	if (dec > st->info->max_dec)
		dec = st->info->max_dec;

	ret = __adis_write_reg_16(&st->adis, ADIS16475_REG_DEC_RATE, dec);
	if (ret)
		goto error;

	adis_dev_unlock(&st->adis);
	/*
	 * If decimation is used, then gyro and accel data will have meaningful
	 * bits on the LSB registers. This info is used on the trigger handler.
	 */
	assign_bit(ADIS16475_LSB_DEC_MASK, &st->lsb_flag, dec);

	return 0;
error:
	adis_dev_unlock(&st->adis);
	return ret;
}

/* The values are approximated. */
static const u32 adis16475_3db_freqs[] = {
	[0] = 720, /* Filter disabled, full BW (~720Hz) */
	[1] = 360,
	[2] = 164,
	[3] = 80,
	[4] = 40,
	[5] = 20,
	[6] = 10,
};

static int adis16475_get_filter(struct adis16475 *st, u32 *filter)
{
	u16 filter_sz;
	int ret;
	const int mask = ADIS16475_FILT_CTRL_MASK;

	ret = adis_read_reg_16(&st->adis, ADIS16475_REG_FILT_CTRL, &filter_sz);
	if (ret)
		return ret;

	*filter = adis16475_3db_freqs[filter_sz & mask];

	return 0;
}

static int adis16475_set_filter(struct adis16475 *st, const u32 filter)
{
	int i = ARRAY_SIZE(adis16475_3db_freqs);
	int ret;

	while (--i) {
		if (adis16475_3db_freqs[i] >= filter)
			break;
	}

	ret = adis_write_reg_16(&st->adis, ADIS16475_REG_FILT_CTRL,
				ADIS16475_FILT_CTRL(i));
	if (ret)
		return ret;

	/*
	 * If FIR is used, then gyro and accel data will have meaningful
	 * bits on the LSB registers. This info is used on the trigger handler.
	 */
	assign_bit(ADIS16475_LSB_FIR_MASK, &st->lsb_flag, i);

	return 0;
}

static const u32 adis16475_calib_regs[] = {
	[ADIS16475_SCAN_GYRO_X] = ADIS16475_REG_X_GYRO_BIAS_L,
	[ADIS16475_SCAN_GYRO_Y] = ADIS16475_REG_Y_GYRO_BIAS_L,
	[ADIS16475_SCAN_GYRO_Z] = ADIS16475_REG_Z_GYRO_BIAS_L,
	[ADIS16475_SCAN_ACCEL_X] = ADIS16475_REG_X_ACCEL_BIAS_L,
	[ADIS16475_SCAN_ACCEL_Y] = ADIS16475_REG_Y_ACCEL_BIAS_L,
	[ADIS16475_SCAN_ACCEL_Z] = ADIS16475_REG_Z_ACCEL_BIAS_L,
};

static int adis16475_read_raw(struct iio_dev *indio_dev,
			      const struct iio_chan_spec *chan,
			      int *val, int *val2, long info)
{
	struct adis16475 *st = iio_priv(indio_dev);
	int ret;
	u32 tmp;

	switch (info) {
	case IIO_CHAN_INFO_RAW:
		return adis_single_conversion(indio_dev, chan, 0, val);
	case IIO_CHAN_INFO_SCALE:
		switch (chan->type) {
		case IIO_ANGL_VEL:
			*val = st->info->gyro_max_val;
			*val2 = st->info->gyro_max_scale;
			return IIO_VAL_FRACTIONAL;
		case IIO_ACCEL:
			*val = st->info->accel_max_val;
			*val2 = st->info->accel_max_scale;
			return IIO_VAL_FRACTIONAL;
		case IIO_TEMP:
			*val = st->info->temp_scale;
			return IIO_VAL_INT;
		default:
			return -EINVAL;
		}
	case IIO_CHAN_INFO_CALIBBIAS:
		ret = adis_read_reg_32(&st->adis,
				       adis16475_calib_regs[chan->scan_index],
				       val);
		if (ret)
			return ret;

		return IIO_VAL_INT;
	case IIO_CHAN_INFO_LOW_PASS_FILTER_3DB_FREQUENCY:
		ret = adis16475_get_filter(st, val);
		if (ret)
			return ret;

		return IIO_VAL_INT;
	case IIO_CHAN_INFO_SAMP_FREQ:
		ret = adis16475_get_freq(st, &tmp);
		if (ret)
			return ret;

		*val = tmp / 1000;
		*val2 = (tmp % 1000) * 1000;
		return IIO_VAL_INT_PLUS_MICRO;
	default:
		return -EINVAL;
	}
}

static int adis16475_write_raw(struct iio_dev *indio_dev,
			       const struct iio_chan_spec *chan,
			       int val, int val2, long info)
{
	struct adis16475 *st = iio_priv(indio_dev);
	u32 tmp;

	switch (info) {
	case IIO_CHAN_INFO_SAMP_FREQ:
		tmp = val * 1000 + val2 / 1000;
		return adis16475_set_freq(st, tmp);
	case IIO_CHAN_INFO_LOW_PASS_FILTER_3DB_FREQUENCY:
		return adis16475_set_filter(st, val);
	case IIO_CHAN_INFO_CALIBBIAS:
		return adis_write_reg_32(&st->adis,
					 adis16475_calib_regs[chan->scan_index],
					 val);
	default:
		return -EINVAL;
	}
}

#define ADIS16475_MOD_CHAN(_type, _mod, _address, _si, _r_bits, _s_bits) \
	{ \
		.type = (_type), \
		.modified = 1, \
		.channel2 = (_mod), \
		.info_mask_separate = BIT(IIO_CHAN_INFO_RAW) | \
			BIT(IIO_CHAN_INFO_CALIBBIAS), \
		.info_mask_shared_by_type = BIT(IIO_CHAN_INFO_SCALE), \
		.info_mask_shared_by_all = BIT(IIO_CHAN_INFO_SAMP_FREQ) | \
			BIT(IIO_CHAN_INFO_LOW_PASS_FILTER_3DB_FREQUENCY), \
		.address = (_address), \
		.scan_index = (_si), \
		.scan_type = { \
			.sign = 's', \
			.realbits = (_r_bits), \
			.storagebits = (_s_bits), \
			.endianness = IIO_BE, \
		}, \
	}

#define ADIS16475_GYRO_CHANNEL(_mod) \
	ADIS16475_MOD_CHAN(IIO_ANGL_VEL, IIO_MOD_ ## _mod, \
			   ADIS16475_REG_ ## _mod ## _GYRO_L, \
			   ADIS16475_SCAN_GYRO_ ## _mod, 32, 32)

#define ADIS16475_ACCEL_CHANNEL(_mod) \
	ADIS16475_MOD_CHAN(IIO_ACCEL, IIO_MOD_ ## _mod, \
			   ADIS16475_REG_ ## _mod ## _ACCEL_L, \
			   ADIS16475_SCAN_ACCEL_ ## _mod, 32, 32)

#define ADIS16475_TEMP_CHANNEL() { \
		.type = IIO_TEMP, \
		.indexed = 1, \
		.channel = 0, \
		.info_mask_separate = BIT(IIO_CHAN_INFO_RAW) | \
			BIT(IIO_CHAN_INFO_SCALE), \
		.info_mask_shared_by_all = BIT(IIO_CHAN_INFO_SAMP_FREQ) | \
			BIT(IIO_CHAN_INFO_LOW_PASS_FILTER_3DB_FREQUENCY), \
		.address = ADIS16475_REG_TEMP_OUT, \
		.scan_index = ADIS16475_SCAN_TEMP, \
		.scan_type = { \
			.sign = 's', \
			.realbits = 16, \
			.storagebits = 16, \
			.endianness = IIO_BE, \
		}, \
	}

static const struct iio_chan_spec adis16475_channels[] = {
	ADIS16475_GYRO_CHANNEL(X),
	ADIS16475_GYRO_CHANNEL(Y),
	ADIS16475_GYRO_CHANNEL(Z),
	ADIS16475_ACCEL_CHANNEL(X),
	ADIS16475_ACCEL_CHANNEL(Y),
	ADIS16475_ACCEL_CHANNEL(Z),
	ADIS16475_TEMP_CHANNEL(),
	IIO_CHAN_SOFT_TIMESTAMP(7)
};

enum adis16475_variant {
	ADIS16470,
	ADIS16475_1,
	ADIS16475_2,
	ADIS16475_3,
	ADIS16477_1,
	ADIS16477_2,
	ADIS16477_3,
	ADIS16465_1,
	ADIS16465_2,
	ADIS16465_3,
	ADIS16467_1,
	ADIS16467_2,
	ADIS16467_3,
	ADIS16500,
	ADIS16505_1,
	ADIS16505_2,
	ADIS16505_3,
	ADIS16507_1,
	ADIS16507_2,
	ADIS16507_3,
};

enum {
	ADIS16475_DIAG_STAT_DATA_PATH = 1,
	ADIS16475_DIAG_STAT_FLASH_MEM,
	ADIS16475_DIAG_STAT_SPI,
	ADIS16475_DIAG_STAT_STANDBY,
	ADIS16475_DIAG_STAT_SENSOR,
	ADIS16475_DIAG_STAT_MEMORY,
	ADIS16475_DIAG_STAT_CLK,
};

static const char * const adis16475_status_error_msgs[] = {
	[ADIS16475_DIAG_STAT_DATA_PATH] = "Data Path Overrun",
	[ADIS16475_DIAG_STAT_FLASH_MEM] = "Flash memory update failure",
	[ADIS16475_DIAG_STAT_SPI] = "SPI communication error",
	[ADIS16475_DIAG_STAT_STANDBY] = "Standby mode",
	[ADIS16475_DIAG_STAT_SENSOR] = "Sensor failure",
	[ADIS16475_DIAG_STAT_MEMORY] = "Memory failure",
	[ADIS16475_DIAG_STAT_CLK] = "Clock error",
};

#define ADIS16475_DATA(_prod_id, _timeouts)				\
{									\
	.msc_ctrl_reg = ADIS16475_REG_MSG_CTRL,				\
	.glob_cmd_reg = ADIS16475_REG_GLOB_CMD,				\
	.diag_stat_reg = ADIS16475_REG_DIAG_STAT,			\
	.prod_id_reg = ADIS16475_REG_PROD_ID,				\
	.prod_id = (_prod_id),						\
	.self_test_mask = BIT(2),					\
	.self_test_reg = ADIS16475_REG_GLOB_CMD,			\
	.cs_change_delay = 16,						\
	.read_delay = 5,						\
	.write_delay = 5,						\
	.status_error_msgs = adis16475_status_error_msgs,		\
	.status_error_mask = BIT(ADIS16475_DIAG_STAT_DATA_PATH) |	\
		BIT(ADIS16475_DIAG_STAT_FLASH_MEM) |			\
		BIT(ADIS16475_DIAG_STAT_SPI) |				\
		BIT(ADIS16475_DIAG_STAT_STANDBY) |			\
		BIT(ADIS16475_DIAG_STAT_SENSOR) |			\
		BIT(ADIS16475_DIAG_STAT_MEMORY) |			\
		BIT(ADIS16475_DIAG_STAT_CLK),				\
	.unmasked_drdy = true,						\
	.timeouts = (_timeouts),					\
	.burst_reg_cmd = ADIS16475_REG_GLOB_CMD,			\
	.burst_len = ADIS16475_BURST_MAX_DATA,				\
	.burst_max_len = ADIS16475_BURST32_MAX_DATA,			\
	.burst_max_speed_hz = ADIS16475_BURST_MAX_SPEED			\
}

static const struct adis16475_sync adis16475_sync_mode[] = {
	{ ADIS16475_SYNC_OUTPUT },
	{ ADIS16475_SYNC_DIRECT, 1900, 2100 },
	{ ADIS16475_SYNC_SCALED, 1, 128 },
	{ ADIS16475_SYNC_PULSE, 1000, 2100 },
};

static const struct adis_timeout adis16475_timeouts = {
	.reset_ms = 200,
	.sw_reset_ms = 200,
	.self_test_ms = 20,
};

static const struct adis_timeout adis1650x_timeouts = {
	.reset_ms = 260,
	.sw_reset_ms = 260,
	.self_test_ms = 30,
};

static const struct adis16475_chip_info adis16475_chip_info[] = {
	[ADIS16470] = {
		.name = "adis16470",
		.num_channels = ARRAY_SIZE(adis16475_channels),
		.channels = adis16475_channels,
		.gyro_max_val = 1,
		.gyro_max_scale = IIO_RAD_TO_DEGREE(10 << 16),
		.accel_max_val = 1,
		.accel_max_scale = IIO_M_S_2_TO_G(800 << 16),
		.temp_scale = 100,
		.int_clk = 2000,
		.max_dec = 1999,
		.sync = adis16475_sync_mode,
		.num_sync = ARRAY_SIZE(adis16475_sync_mode),
		.adis_data = ADIS16475_DATA(16470, &adis16475_timeouts),
	},
	[ADIS16475_1] = {
		.name = "adis16475-1",
		.num_channels = ARRAY_SIZE(adis16475_channels),
		.channels = adis16475_channels,
		.gyro_max_val = 1,
		.gyro_max_scale = IIO_RAD_TO_DEGREE(160 << 16),
		.accel_max_val = 1,
		.accel_max_scale = IIO_M_S_2_TO_G(4000 << 16),
		.temp_scale = 100,
		.int_clk = 2000,
		.max_dec = 1999,
		.sync = adis16475_sync_mode,
		.num_sync = ARRAY_SIZE(adis16475_sync_mode),
		.adis_data = ADIS16475_DATA(16475, &adis16475_timeouts),
	},
	[ADIS16475_2] = {
		.name = "adis16475-2",
		.num_channels = ARRAY_SIZE(adis16475_channels),
		.channels = adis16475_channels,
		.gyro_max_val = 1,
		.gyro_max_scale = IIO_RAD_TO_DEGREE(40 << 16),
		.accel_max_val = 1,
		.accel_max_scale = IIO_M_S_2_TO_G(4000 << 16),
		.temp_scale = 100,
		.int_clk = 2000,
		.max_dec = 1999,
		.sync = adis16475_sync_mode,
		.num_sync = ARRAY_SIZE(adis16475_sync_mode),
		.adis_data = ADIS16475_DATA(16475, &adis16475_timeouts),
	},
	[ADIS16475_3] = {
		.name = "adis16475-3",
		.num_channels = ARRAY_SIZE(adis16475_channels),
		.channels = adis16475_channels,
		.gyro_max_val = 1,
		.gyro_max_scale = IIO_RAD_TO_DEGREE(10 << 16),
		.accel_max_val = 1,
		.accel_max_scale = IIO_M_S_2_TO_G(4000 << 16),
		.temp_scale = 100,
		.int_clk = 2000,
		.max_dec = 1999,
		.sync = adis16475_sync_mode,
		.num_sync = ARRAY_SIZE(adis16475_sync_mode),
		.adis_data = ADIS16475_DATA(16475, &adis16475_timeouts),
	},
	[ADIS16477_1] = {
		.name = "adis16477-1",
		.num_channels = ARRAY_SIZE(adis16475_channels),
		.channels = adis16475_channels,
		.gyro_max_val = 1,
		.gyro_max_scale = IIO_RAD_TO_DEGREE(160 << 16),
		.accel_max_val = 1,
		.accel_max_scale = IIO_M_S_2_TO_G(800 << 16),
		.temp_scale = 100,
		.int_clk = 2000,
		.max_dec = 1999,
		.sync = adis16475_sync_mode,
		.num_sync = ARRAY_SIZE(adis16475_sync_mode),
		.adis_data = ADIS16475_DATA(16477, &adis16475_timeouts),
	},
	[ADIS16477_2] = {
		.name = "adis16477-2",
		.num_channels = ARRAY_SIZE(adis16475_channels),
		.channels = adis16475_channels,
		.gyro_max_val = 1,
		.gyro_max_scale = IIO_RAD_TO_DEGREE(40 << 16),
		.accel_max_val = 1,
		.accel_max_scale = IIO_M_S_2_TO_G(800 << 16),
		.temp_scale = 100,
		.int_clk = 2000,
		.max_dec = 1999,
		.sync = adis16475_sync_mode,
		.num_sync = ARRAY_SIZE(adis16475_sync_mode),
		.adis_data = ADIS16475_DATA(16477, &adis16475_timeouts),
	},
	[ADIS16477_3] = {
		.name = "adis16477-3",
		.num_channels = ARRAY_SIZE(adis16475_channels),
		.channels = adis16475_channels,
		.gyro_max_val = 1,
		.gyro_max_scale = IIO_RAD_TO_DEGREE(10 << 16),
		.accel_max_val = 1,
		.accel_max_scale = IIO_M_S_2_TO_G(800 << 16),
		.temp_scale = 100,
		.int_clk = 2000,
		.max_dec = 1999,
		.sync = adis16475_sync_mode,
		.num_sync = ARRAY_SIZE(adis16475_sync_mode),
		.adis_data = ADIS16475_DATA(16477, &adis16475_timeouts),
	},
	[ADIS16465_1] = {
		.name = "adis16465-1",
		.num_channels = ARRAY_SIZE(adis16475_channels),
		.channels = adis16475_channels,
		.gyro_max_val = 1,
		.gyro_max_scale = IIO_RAD_TO_DEGREE(160 << 16),
		.accel_max_val = 1,
		.accel_max_scale = IIO_M_S_2_TO_G(4000 << 16),
		.temp_scale = 100,
		.int_clk = 2000,
		.max_dec = 1999,
		.sync = adis16475_sync_mode,
		.num_sync = ARRAY_SIZE(adis16475_sync_mode),
		.adis_data = ADIS16475_DATA(16465, &adis16475_timeouts),
	},
	[ADIS16465_2] = {
		.name = "adis16465-2",
		.num_channels = ARRAY_SIZE(adis16475_channels),
		.channels = adis16475_channels,
		.gyro_max_val = 1,
		.gyro_max_scale = IIO_RAD_TO_DEGREE(40 << 16),
		.accel_max_val = 1,
		.accel_max_scale = IIO_M_S_2_TO_G(4000 << 16),
		.temp_scale = 100,
		.int_clk = 2000,
		.max_dec = 1999,
		.sync = adis16475_sync_mode,
		.num_sync = ARRAY_SIZE(adis16475_sync_mode),
		.adis_data = ADIS16475_DATA(16465, &adis16475_timeouts),
	},
	[ADIS16465_3] = {
		.name = "adis16465-3",
		.num_channels = ARRAY_SIZE(adis16475_channels),
		.channels = adis16475_channels,
		.gyro_max_val = 1,
		.gyro_max_scale = IIO_RAD_TO_DEGREE(10 << 16),
		.accel_max_val = 1,
		.accel_max_scale = IIO_M_S_2_TO_G(4000 << 16),
		.temp_scale = 100,
		.int_clk = 2000,
		.max_dec = 1999,
		.sync = adis16475_sync_mode,
		.num_sync = ARRAY_SIZE(adis16475_sync_mode),
		.adis_data = ADIS16475_DATA(16465, &adis16475_timeouts),
	},
	[ADIS16467_1] = {
		.name = "adis16467-1",
		.num_channels = ARRAY_SIZE(adis16475_channels),
		.channels = adis16475_channels,
		.gyro_max_val = 1,
		.gyro_max_scale = IIO_RAD_TO_DEGREE(160 << 16),
		.accel_max_val = 1,
		.accel_max_scale = IIO_M_S_2_TO_G(800 << 16),
		.temp_scale = 100,
		.int_clk = 2000,
		.max_dec = 1999,
		.sync = adis16475_sync_mode,
		.num_sync = ARRAY_SIZE(adis16475_sync_mode),
		.adis_data = ADIS16475_DATA(16467, &adis16475_timeouts),
	},
	[ADIS16467_2] = {
		.name = "adis16467-2",
		.num_channels = ARRAY_SIZE(adis16475_channels),
		.channels = adis16475_channels,
		.gyro_max_val = 1,
		.gyro_max_scale = IIO_RAD_TO_DEGREE(40 << 16),
		.accel_max_val = 1,
		.accel_max_scale = IIO_M_S_2_TO_G(800 << 16),
		.temp_scale = 100,
		.int_clk = 2000,
		.max_dec = 1999,
		.sync = adis16475_sync_mode,
		.num_sync = ARRAY_SIZE(adis16475_sync_mode),
		.adis_data = ADIS16475_DATA(16467, &adis16475_timeouts),
	},
	[ADIS16467_3] = {
		.name = "adis16467-3",
		.num_channels = ARRAY_SIZE(adis16475_channels),
		.channels = adis16475_channels,
		.gyro_max_val = 1,
		.gyro_max_scale = IIO_RAD_TO_DEGREE(10 << 16),
		.accel_max_val = 1,
		.accel_max_scale = IIO_M_S_2_TO_G(800 << 16),
		.temp_scale = 100,
		.int_clk = 2000,
		.max_dec = 1999,
		.sync = adis16475_sync_mode,
		.num_sync = ARRAY_SIZE(adis16475_sync_mode),
		.adis_data = ADIS16475_DATA(16467, &adis16475_timeouts),
	},
	[ADIS16500] = {
		.name = "adis16500",
		.num_channels = ARRAY_SIZE(adis16475_channels),
		.channels = adis16475_channels,
		.gyro_max_val = 1,
		.gyro_max_scale = IIO_RAD_TO_DEGREE(10 << 16),
		.accel_max_val = 392,
		.accel_max_scale = 32000 << 16,
		.temp_scale = 100,
		.int_clk = 2000,
		.max_dec = 1999,
		.sync = adis16475_sync_mode,
		/* pulse sync not supported */
		.num_sync = ARRAY_SIZE(adis16475_sync_mode) - 1,
		.has_burst32 = true,
		.adis_data = ADIS16475_DATA(16500, &adis1650x_timeouts),
	},
	[ADIS16505_1] = {
		.name = "adis16505-1",
		.num_channels = ARRAY_SIZE(adis16475_channels),
		.channels = adis16475_channels,
		.gyro_max_val = 1,
		.gyro_max_scale = IIO_RAD_TO_DEGREE(160 << 16),
		.accel_max_val = 78,
		.accel_max_scale = 32000 << 16,
		.temp_scale = 100,
		.int_clk = 2000,
		.max_dec = 1999,
		.sync = adis16475_sync_mode,
		/* pulse sync not supported */
		.num_sync = ARRAY_SIZE(adis16475_sync_mode) - 1,
		.has_burst32 = true,
		.adis_data = ADIS16475_DATA(16505, &adis1650x_timeouts),
	},
	[ADIS16505_2] = {
		.name = "adis16505-2",
		.num_channels = ARRAY_SIZE(adis16475_channels),
		.channels = adis16475_channels,
		.gyro_max_val = 1,
		.gyro_max_scale = IIO_RAD_TO_DEGREE(40 << 16),
		.accel_max_val = 78,
		.accel_max_scale = 32000 << 16,
		.temp_scale = 100,
		.int_clk = 2000,
		.max_dec = 1999,
		.sync = adis16475_sync_mode,
		/* pulse sync not supported */
		.num_sync = ARRAY_SIZE(adis16475_sync_mode) - 1,
		.has_burst32 = true,
		.adis_data = ADIS16475_DATA(16505, &adis1650x_timeouts),
	},
	[ADIS16505_3] = {
		.name = "adis16505-3",
		.num_channels = ARRAY_SIZE(adis16475_channels),
		.channels = adis16475_channels,
		.gyro_max_val = 1,
		.gyro_max_scale = IIO_RAD_TO_DEGREE(10 << 16),
		.accel_max_val = 78,
		.accel_max_scale = 32000 << 16,
		.temp_scale = 100,
		.int_clk = 2000,
		.max_dec = 1999,
		.sync = adis16475_sync_mode,
		/* pulse sync not supported */
		.num_sync = ARRAY_SIZE(adis16475_sync_mode) - 1,
		.has_burst32 = true,
		.adis_data = ADIS16475_DATA(16505, &adis1650x_timeouts),
	},
	[ADIS16507_1] = {
		.name = "adis16507-1",
		.num_channels = ARRAY_SIZE(adis16475_channels),
		.channels = adis16475_channels,
		.gyro_max_val = 1,
		.gyro_max_scale = IIO_RAD_TO_DEGREE(160 << 16),
		.accel_max_val = 392,
		.accel_max_scale = 32000 << 16,
		.temp_scale = 100,
		.int_clk = 2000,
		.max_dec = 1999,
		.sync = adis16475_sync_mode,
		/* pulse sync not supported */
		.num_sync = ARRAY_SIZE(adis16475_sync_mode) - 1,
		.has_burst32 = true,
		.adis_data = ADIS16475_DATA(16507, &adis1650x_timeouts),
	},
	[ADIS16507_2] = {
		.name = "adis16507-2",
		.num_channels = ARRAY_SIZE(adis16475_channels),
		.channels = adis16475_channels,
		.gyro_max_val = 1,
		.gyro_max_scale = IIO_RAD_TO_DEGREE(40 << 16),
		.accel_max_val = 392,
		.accel_max_scale = 32000 << 16,
		.temp_scale = 100,
		.int_clk = 2000,
		.max_dec = 1999,
		.sync = adis16475_sync_mode,
		/* pulse sync not supported */
		.num_sync = ARRAY_SIZE(adis16475_sync_mode) - 1,
		.has_burst32 = true,
		.adis_data = ADIS16475_DATA(16507, &adis1650x_timeouts),
	},
	[ADIS16507_3] = {
		.name = "adis16507-3",
		.num_channels = ARRAY_SIZE(adis16475_channels),
		.channels = adis16475_channels,
		.gyro_max_val = 1,
		.gyro_max_scale = IIO_RAD_TO_DEGREE(10 << 16),
		.accel_max_val = 392,
		.accel_max_scale = 32000 << 16,
		.temp_scale = 100,
		.int_clk = 2000,
		.max_dec = 1999,
		.sync = adis16475_sync_mode,
		/* pulse sync not supported */
		.num_sync = ARRAY_SIZE(adis16475_sync_mode) - 1,
		.has_burst32 = true,
		.adis_data = ADIS16475_DATA(16507, &adis1650x_timeouts),
	},
};

static const struct iio_info adis16475_info = {
	.read_raw = &adis16475_read_raw,
	.write_raw = &adis16475_write_raw,
	.update_scan_mode = adis_update_scan_mode,
	.debugfs_reg_access = adis_debugfs_reg_access,
};

static bool adis16475_validate_crc(const u8 *buffer, u16 crc,
				   const bool burst32)
{
	int i;
	/* extra 6 elements for low gyro and accel */
	const u16 sz = burst32 ? ADIS16475_BURST32_MAX_DATA :
		ADIS16475_BURST_MAX_DATA;

	for (i = 0; i < sz - 2; i++)
		crc -= buffer[i];

	return crc == 0;
}

static void adis16475_burst32_check(struct adis16475 *st)
{
	int ret;
	struct adis *adis = &st->adis;

	if (!st->info->has_burst32)
		return;

	if (st->lsb_flag && !st->burst32) {
		const u16 en = ADIS16500_BURST32(1);

		ret = __adis_update_bits(&st->adis, ADIS16475_REG_MSG_CTRL,
					 ADIS16500_BURST32_MASK, en);
		if (ret)
			return;

		st->burst32 = true;

		/*
		 * In 32-bit mode we need extra 2 bytes for all gyro
		 * and accel channels.
		 */
		adis->burst_extra_len = 6 * sizeof(u16);
		adis->xfer[1].len += 6 * sizeof(u16);
		dev_dbg(&adis->spi->dev, "Enable burst32 mode, xfer:%d",
			adis->xfer[1].len);

	} else if (!st->lsb_flag && st->burst32) {
		const u16 en = ADIS16500_BURST32(0);

		ret = __adis_update_bits(&st->adis, ADIS16475_REG_MSG_CTRL,
					 ADIS16500_BURST32_MASK, en);
		if (ret)
			return;

		st->burst32 = false;

		/* Remove the extra bits */
		adis->burst_extra_len = 0;
		adis->xfer[1].len -= 6 * sizeof(u16);
		dev_dbg(&adis->spi->dev, "Disable burst32 mode, xfer:%d\n",
			adis->xfer[1].len);
	}
}

static irqreturn_t adis16475_trigger_handler(int irq, void *p)
{
	struct iio_poll_func *pf = p;
	struct iio_dev *indio_dev = pf->indio_dev;
	struct adis16475 *st = iio_priv(indio_dev);
	struct adis *adis = &st->adis;
	int ret, bit, i = 0;
	__be16 *buffer;
	u16 crc;
	bool valid;
	/* offset until the first element after gyro and accel */
	const u8 offset = st->burst32 ? 13 : 7;

	ret = spi_sync(adis->spi, &adis->msg);
	if (ret)
		goto check_burst32;

	buffer = adis->buffer;

	crc = be16_to_cpu(buffer[offset + 2]);
	valid = adis16475_validate_crc(adis->buffer, crc, st->burst32);
	if (!valid) {
		dev_err(&adis->spi->dev, "Invalid crc\n");
		goto check_burst32;
	}

	for_each_set_bit(bit, indio_dev->active_scan_mask,
			 indio_dev->masklength) {
		/*
		 * When burst mode is used, system flags is the first data
		 * channel in the sequence, but the scan index is 7.
		 */
		switch (bit) {
		case ADIS16475_SCAN_TEMP:
			st->data[i++] = buffer[offset];
			break;
		case ADIS16475_SCAN_GYRO_X ... ADIS16475_SCAN_ACCEL_Z:
			/*
			 * The first 2 bytes on the received data are the
			 * DIAG_STAT reg, hence the +1 offset here...
			 */
			if (st->burst32) {
				/* upper 16 */
				st->data[i++] = buffer[bit * 2 + 2];
				/* lower 16 */
				st->data[i++] = buffer[bit * 2 + 1];
			} else {
				st->data[i++] = buffer[bit + 1];
				/*
				 * Don't bother in doing the manual read if the
				 * device supports burst32. burst32 will be
				 * enabled in the next call to
				 * adis16475_burst32_check()...
				 */
				if (st->lsb_flag && !st->info->has_burst32) {
					u16 val = 0;
					const u32 reg = ADIS16475_REG_X_GYRO_L +
						bit * 4;

					adis_read_reg_16(adis, reg, &val);
					st->data[i++] = cpu_to_be16(val);
				} else {
					/* lower not used */
					st->data[i++] = 0;
				}
			}
			break;
		}
	}

	iio_push_to_buffers_with_timestamp(indio_dev, st->data, pf->timestamp);
check_burst32:
	/*
	 * We only check the burst mode at the end of the current capture since
	 * it takes a full data ready cycle for the device to update the burst
	 * array.
	 */
	adis16475_burst32_check(st);
	iio_trigger_notify_done(indio_dev->trig);

	return IRQ_HANDLED;
}

static void adis16475_disable_clk(void *data)
{
	clk_disable_unprepare((struct clk *)data);
}

static int adis16475_config_sync_mode(struct adis16475 *st)
{
	int ret;
	struct device *dev = &st->adis.spi->dev;
	const struct adis16475_sync *sync;
	u32 sync_mode;

	/* default to internal clk */
	st->clk_freq = st->info->int_clk * 1000;

	ret = device_property_read_u32(dev, "adi,sync-mode", &sync_mode);
	if (ret)
		return 0;

	if (sync_mode >= st->info->num_sync) {
		dev_err(dev, "Invalid sync mode: %u for %s\n", sync_mode,
			st->info->name);
		return -EINVAL;
	}

	sync = &st->info->sync[sync_mode];
	st->sync_mode = sync->sync_mode;

	/* All the other modes require external input signal */
	if (sync->sync_mode != ADIS16475_SYNC_OUTPUT) {
		struct clk *clk = devm_clk_get(dev, NULL);

		if (IS_ERR(clk))
			return PTR_ERR(clk);

		ret = clk_prepare_enable(clk);
		if (ret)
			return ret;

		ret = devm_add_action_or_reset(dev, adis16475_disable_clk, clk);
		if (ret)
			return ret;

		st->clk_freq = clk_get_rate(clk);
		if (st->clk_freq < sync->min_rate ||
		    st->clk_freq > sync->max_rate) {
			dev_err(dev,
				"Clk rate:%u not in a valid range:[%u %u]\n",
				st->clk_freq, sync->min_rate, sync->max_rate);
			return -EINVAL;
		}

		if (sync->sync_mode == ADIS16475_SYNC_SCALED) {
			u16 up_scale;

			/*
			 * In sync scaled mode, the IMU sample rate is the clk_freq * sync_scale.
			 * Hence, default the IMU sample rate to the highest multiple of the input
			 * clock lower than the IMU max sample rate. The optimal range is
			 * 1900-2100 sps...
			 */
			up_scale = 2100 / st->clk_freq;

			ret = __adis_write_reg_16(&st->adis,
						  ADIS16475_REG_UP_SCALE,
						  up_scale);
			if (ret)
				return ret;
		}

		st->clk_freq *= 1000;
	}
	/*
	 * Keep in mind that the mask for the clk modes in adis1650*
	 * chips is different (1100 instead of 11100). However, we
	 * are not configuring BIT(4) in these chips and the default
	 * value is 0, so we are fine in doing the below operations.
	 * I'm keeping this for simplicity and avoiding extra variables
	 * in chip_info.
	 */
	ret = __adis_update_bits(&st->adis, ADIS16475_REG_MSG_CTRL,
				 ADIS16475_SYNC_MODE_MASK, sync->sync_mode);
	if (ret)
		return ret;

	usleep_range(250, 260);

	return 0;
}

static int adis16475_config_irq_pin(struct adis16475 *st)
{
	int ret;
	struct irq_data *desc;
	u32 irq_type;
	u16 val = 0;
	u8 polarity;
	struct spi_device *spi = st->adis.spi;

	desc = irq_get_irq_data(spi->irq);
	if (!desc) {
		dev_err(&spi->dev, "Could not find IRQ %d\n", spi->irq);
		return -EINVAL;
	}
	/*
	 * It is possible to configure the data ready polarity. Furthermore, we
	 * need to update the adis struct if we want data ready as active low.
	 */
	irq_type = irqd_get_trigger_type(desc);
	if (irq_type == IRQ_TYPE_EDGE_RISING) {
		polarity = 1;
		st->adis.irq_flag = IRQF_TRIGGER_RISING;
	} else if (irq_type == IRQ_TYPE_EDGE_FALLING) {
		polarity = 0;
		st->adis.irq_flag = IRQF_TRIGGER_FALLING;
	} else {
		dev_err(&spi->dev, "Invalid interrupt type 0x%x specified\n",
			irq_type);
		return -EINVAL;
	}

	/* We cannot mask the interrupt so ensure it's not enabled at request */
	st->adis.irq_flag |= IRQF_NO_AUTOEN;

	val = ADIS16475_MSG_CTRL_DR_POL(polarity);
	ret = __adis_update_bits(&st->adis, ADIS16475_REG_MSG_CTRL,
				 ADIS16475_MSG_CTRL_DR_POL_MASK, val);
	if (ret)
		return ret;
	/*
	 * There is a delay writing to any bits written to the MSC_CTRL
	 * register. It should not be bigger than 200us, so 250 should be more
	 * than enough!
	 */
	usleep_range(250, 260);

	return 0;
}

static const struct of_device_id adis16475_of_match[] = {
	{ .compatible = "adi,adis16470",
		.data = &adis16475_chip_info[ADIS16470] },
	{ .compatible = "adi,adis16475-1",
		.data = &adis16475_chip_info[ADIS16475_1] },
	{ .compatible = "adi,adis16475-2",
		.data = &adis16475_chip_info[ADIS16475_2] },
	{ .compatible = "adi,adis16475-3",
		.data = &adis16475_chip_info[ADIS16475_3] },
	{ .compatible = "adi,adis16477-1",
		.data = &adis16475_chip_info[ADIS16477_1] },
	{ .compatible = "adi,adis16477-2",
		.data = &adis16475_chip_info[ADIS16477_2] },
	{ .compatible = "adi,adis16477-3",
		.data = &adis16475_chip_info[ADIS16477_3] },
	{ .compatible = "adi,adis16465-1",
		.data = &adis16475_chip_info[ADIS16465_1] },
	{ .compatible = "adi,adis16465-2",
		.data = &adis16475_chip_info[ADIS16465_2] },
	{ .compatible = "adi,adis16465-3",
		.data = &adis16475_chip_info[ADIS16465_3] },
	{ .compatible = "adi,adis16467-1",
		.data = &adis16475_chip_info[ADIS16467_1] },
	{ .compatible = "adi,adis16467-2",
		.data = &adis16475_chip_info[ADIS16467_2] },
	{ .compatible = "adi,adis16467-3",
		.data = &adis16475_chip_info[ADIS16467_3] },
	{ .compatible = "adi,adis16500",
		.data = &adis16475_chip_info[ADIS16500] },
	{ .compatible = "adi,adis16505-1",
		.data = &adis16475_chip_info[ADIS16505_1] },
	{ .compatible = "adi,adis16505-2",
		.data = &adis16475_chip_info[ADIS16505_2] },
	{ .compatible = "adi,adis16505-3",
		.data = &adis16475_chip_info[ADIS16505_3] },
	{ .compatible = "adi,adis16507-1",
		.data = &adis16475_chip_info[ADIS16507_1] },
	{ .compatible = "adi,adis16507-2",
		.data = &adis16475_chip_info[ADIS16507_2] },
	{ .compatible = "adi,adis16507-3",
		.data = &adis16475_chip_info[ADIS16507_3] },
	{ },
};
MODULE_DEVICE_TABLE(of, adis16475_of_match);

static int adis16475_probe(struct spi_device *spi)
{
	struct iio_dev *indio_dev;
	struct adis16475 *st;
	int ret;

	indio_dev = devm_iio_device_alloc(&spi->dev, sizeof(*st));
	if (!indio_dev)
		return -ENOMEM;

	st = iio_priv(indio_dev);

	st->info = device_get_match_data(&spi->dev);
	if (!st->info)
		return -EINVAL;

	ret = adis_init(&st->adis, indio_dev, spi, &st->info->adis_data);
	if (ret)
		return ret;

	indio_dev->name = st->info->name;
	indio_dev->channels = st->info->channels;
	indio_dev->num_channels = st->info->num_channels;
	indio_dev->info = &adis16475_info;
	indio_dev->modes = INDIO_DIRECT_MODE;

	ret = __adis_initial_startup(&st->adis);
	if (ret)
		return ret;

	ret = adis16475_config_irq_pin(st);
	if (ret)
		return ret;

	ret = adis16475_config_sync_mode(st);
	if (ret)
		return ret;

	ret = devm_adis_setup_buffer_and_trigger(&st->adis, indio_dev,
						 adis16475_trigger_handler);
	if (ret)
		return ret;

<<<<<<< HEAD
	/*
	 * Note that this is not needed in upstream but we still need to have
	 * it in our tree because the 'IRQF_NO_AUTOEN' flag is still not
	 * present. With it, the IRQ is automatically disabled when requesting
	 * it. As soon as we move to a kernel supporting we can drop this call
	 * and update @adis_validate_irq_flag() accordingly.
	 */
	adis_enable_irq(&st->adis, false);

=======
>>>>>>> e2662117
	ret = devm_iio_device_register(&spi->dev, indio_dev);
	if (ret)
		return ret;

	adis16475_debugfs_init(indio_dev);

	return 0;
}

static struct spi_driver adis16475_driver = {
	.driver = {
		.name = "adis16475",
		.of_match_table = adis16475_of_match,
	},
	.probe = adis16475_probe,
};
module_spi_driver(adis16475_driver);

MODULE_AUTHOR("Nuno Sa <nuno.sa@analog.com>");
MODULE_DESCRIPTION("Analog Devices ADIS16475 IMU driver");
MODULE_LICENSE("GPL");<|MERGE_RESOLUTION|>--- conflicted
+++ resolved
@@ -17,10 +17,7 @@
 #include <linux/iio/trigger_consumer.h>
 #include <linux/irq.h>
 #include <linux/lcm.h>
-<<<<<<< HEAD
-=======
 #include <linux/math.h>
->>>>>>> e2662117
 #include <linux/module.h>
 #include <linux/mod_devicetable.h>
 #include <linux/property.h>
@@ -266,7 +263,6 @@
 	u32 sample_rate = st->clk_freq;
 
 	adis_dev_lock(&st->adis);
-<<<<<<< HEAD
 
 	if (st->sync_mode == ADIS16475_SYNC_SCALED) {
 		u16 sync_scale;
@@ -284,25 +280,6 @@
 
 	adis_dev_unlock(&st->adis);
 
-=======
-
-	if (st->sync_mode == ADIS16475_SYNC_SCALED) {
-		u16 sync_scale;
-
-		ret = __adis_read_reg_16(&st->adis, ADIS16475_REG_UP_SCALE, &sync_scale);
-		if (ret)
-			goto error;
-
-		sample_rate = st->clk_freq * sync_scale;
-	}
-
-	ret = __adis_read_reg_16(&st->adis, ADIS16475_REG_DEC_RATE, &dec);
-	if (ret)
-		goto error;
-
-	adis_dev_unlock(&st->adis);
-
->>>>>>> e2662117
 	*freq = DIV_ROUND_CLOSEST(sample_rate, dec + 1);
 
 	return 0;
@@ -1370,18 +1347,6 @@
 	if (ret)
 		return ret;
 
-<<<<<<< HEAD
-	/*
-	 * Note that this is not needed in upstream but we still need to have
-	 * it in our tree because the 'IRQF_NO_AUTOEN' flag is still not
-	 * present. With it, the IRQ is automatically disabled when requesting
-	 * it. As soon as we move to a kernel supporting we can drop this call
-	 * and update @adis_validate_irq_flag() accordingly.
-	 */
-	adis_enable_irq(&st->adis, false);
-
-=======
->>>>>>> e2662117
 	ret = devm_iio_device_register(&spi->dev, indio_dev);
 	if (ret)
 		return ret;
