/*
 * Xilinx Zynq GPIO device driver
 *
 * Copyright (C) 2009 - 2014 Xilinx, Inc.
 *
 * This program is free software; you can redistribute it and/or modify it under
 * the terms of the GNU General Public License as published by the Free Software
 * Foundation; either version 2 of the License, or (at your option) any later
 * version.
 */

#include <linux/bitops.h>
#include <linux/clk.h>
#include <linux/gpio/driver.h>
#include <linux/init.h>
#include <linux/interrupt.h>
#include <linux/io.h>
#include <linux/module.h>
#include <linux/platform_device.h>
#include <linux/pm_runtime.h>

#define DRIVER_NAME "zynq-gpio"

/* Maximum banks */
#define ZYNQ_GPIO_MAX_BANK	4

#define ZYNQ_GPIO_BANK0_NGPIO	32
#define ZYNQ_GPIO_BANK1_NGPIO	22
#define ZYNQ_GPIO_BANK2_NGPIO	32
#define ZYNQ_GPIO_BANK3_NGPIO	32

#define ZYNQ_GPIO_NR_GPIOS	(ZYNQ_GPIO_BANK0_NGPIO + \
				 ZYNQ_GPIO_BANK1_NGPIO + \
				 ZYNQ_GPIO_BANK2_NGPIO + \
				 ZYNQ_GPIO_BANK3_NGPIO)

#define ZYNQ_GPIO_BANK0_PIN_MIN	0
#define ZYNQ_GPIO_BANK0_PIN_MAX	(ZYNQ_GPIO_BANK0_PIN_MIN + \
					ZYNQ_GPIO_BANK0_NGPIO - 1)
#define ZYNQ_GPIO_BANK1_PIN_MIN	(ZYNQ_GPIO_BANK0_PIN_MAX + 1)
#define ZYNQ_GPIO_BANK1_PIN_MAX	(ZYNQ_GPIO_BANK1_PIN_MIN + \
					ZYNQ_GPIO_BANK1_NGPIO - 1)
#define ZYNQ_GPIO_BANK2_PIN_MIN	(ZYNQ_GPIO_BANK1_PIN_MAX + 1)
#define ZYNQ_GPIO_BANK2_PIN_MAX	(ZYNQ_GPIO_BANK2_PIN_MIN + \
					ZYNQ_GPIO_BANK2_NGPIO - 1)
#define ZYNQ_GPIO_BANK3_PIN_MIN	(ZYNQ_GPIO_BANK2_PIN_MAX + 1)
#define ZYNQ_GPIO_BANK3_PIN_MAX	(ZYNQ_GPIO_BANK3_PIN_MIN + \
					ZYNQ_GPIO_BANK3_NGPIO - 1)


/* Register offsets for the GPIO device */
/* LSW Mask & Data -WO */
#define ZYNQ_GPIO_DATA_LSW_OFFSET(BANK)	(0x000 + (8 * BANK))
/* MSW Mask & Data -WO */
#define ZYNQ_GPIO_DATA_MSW_OFFSET(BANK)	(0x004 + (8 * BANK))
/* Data Register-RW */
#define ZYNQ_GPIO_DATA_RO_OFFSET(BANK)	(0x060 + (4 * BANK))
/* Direction mode reg-RW */
#define ZYNQ_GPIO_DIRM_OFFSET(BANK)	(0x204 + (0x40 * BANK))
/* Output enable reg-RW */
#define ZYNQ_GPIO_OUTEN_OFFSET(BANK)	(0x208 + (0x40 * BANK))
/* Interrupt mask reg-RO */
#define ZYNQ_GPIO_INTMASK_OFFSET(BANK)	(0x20C + (0x40 * BANK))
/* Interrupt enable reg-WO */
#define ZYNQ_GPIO_INTEN_OFFSET(BANK)	(0x210 + (0x40 * BANK))
/* Interrupt disable reg-WO */
#define ZYNQ_GPIO_INTDIS_OFFSET(BANK)	(0x214 + (0x40 * BANK))
/* Interrupt status reg-RO */
#define ZYNQ_GPIO_INTSTS_OFFSET(BANK)	(0x218 + (0x40 * BANK))
/* Interrupt type reg-RW */
#define ZYNQ_GPIO_INTTYPE_OFFSET(BANK)	(0x21C + (0x40 * BANK))
/* Interrupt polarity reg-RW */
#define ZYNQ_GPIO_INTPOL_OFFSET(BANK)	(0x220 + (0x40 * BANK))
/* Interrupt on any, reg-RW */
#define ZYNQ_GPIO_INTANY_OFFSET(BANK)	(0x224 + (0x40 * BANK))

/* Disable all interrupts mask */
#define ZYNQ_GPIO_IXR_DISABLE_ALL	0xFFFFFFFF

/* Mid pin number of a bank */
#define ZYNQ_GPIO_MID_PIN_NUM 16

/* GPIO upper 16 bit mask */
#define ZYNQ_GPIO_UPPER_MASK 0xFFFF0000

/**
 * struct zynq_gpio - gpio device private data structure
 * @chip:	instance of the gpio_chip
 * @base_addr:	base address of the GPIO device
 * @clk:	clock resource for this controller
 */
struct zynq_gpio {
	struct gpio_chip chip;
	void __iomem *base_addr;
	struct clk *clk;
};

static struct irq_chip zynq_gpio_level_irqchip;
static struct irq_chip zynq_gpio_edge_irqchip;

/**
 * zynq_gpio_get_bank_pin - Get the bank number and pin number within that bank
 * for a given pin in the GPIO device
 * @pin_num:	gpio pin number within the device
 * @bank_num:	an output parameter used to return the bank number of the gpio
 *		pin
 * @bank_pin_num: an output parameter used to return pin number within a bank
 *		  for the given gpio pin
 *
 * Returns the bank number and pin offset within the bank.
 */
static inline void zynq_gpio_get_bank_pin(unsigned int pin_num,
					  unsigned int *bank_num,
					  unsigned int *bank_pin_num)
{
	switch (pin_num) {
	case ZYNQ_GPIO_BANK0_PIN_MIN ... ZYNQ_GPIO_BANK0_PIN_MAX:
		*bank_num = 0;
		*bank_pin_num = pin_num;
		break;
	case ZYNQ_GPIO_BANK1_PIN_MIN ... ZYNQ_GPIO_BANK1_PIN_MAX:
		*bank_num = 1;
		*bank_pin_num = pin_num - ZYNQ_GPIO_BANK1_PIN_MIN;
		break;
	case ZYNQ_GPIO_BANK2_PIN_MIN ... ZYNQ_GPIO_BANK2_PIN_MAX:
		*bank_num = 2;
		*bank_pin_num = pin_num - ZYNQ_GPIO_BANK2_PIN_MIN;
		break;
	case ZYNQ_GPIO_BANK3_PIN_MIN ... ZYNQ_GPIO_BANK3_PIN_MAX:
		*bank_num = 3;
		*bank_pin_num = pin_num - ZYNQ_GPIO_BANK3_PIN_MIN;
		break;
	default:
		WARN(true, "invalid GPIO pin number: %u", pin_num);
		*bank_num = 0;
		*bank_pin_num = 0;
		break;
	}
}

/**
 * zynq_gpio_get_value - Get the state of the specified pin of GPIO device
 * @chip:	gpio_chip instance to be worked on
 * @pin:	gpio pin number within the device
 *
 * This function reads the state of the specified pin of the GPIO device.
 *
 * Return: 0 if the pin is low, 1 if pin is high.
 */
static int zynq_gpio_get_value(struct gpio_chip *chip, unsigned int pin)
{
	u32 data;
	unsigned int bank_num, bank_pin_num;
	struct zynq_gpio *gpio = container_of(chip, struct zynq_gpio, chip);

	zynq_gpio_get_bank_pin(pin, &bank_num, &bank_pin_num);

	data = readl_relaxed(gpio->base_addr +
			     ZYNQ_GPIO_DATA_RO_OFFSET(bank_num));

	return (data >> bank_pin_num) & 1;
}

/**
 * zynq_gpio_set_value - Modify the state of the pin with specified value
 * @chip:	gpio_chip instance to be worked on
 * @pin:	gpio pin number within the device
 * @state:	value used to modify the state of the specified pin
 *
 * This function calculates the register offset (i.e to lower 16 bits or
 * upper 16 bits) based on the given pin number and sets the state of a
 * gpio pin to the specified value. The state is either 0 or non-zero.
 */
static void zynq_gpio_set_value(struct gpio_chip *chip, unsigned int pin,
				int state)
{
	unsigned int reg_offset, bank_num, bank_pin_num;
	struct zynq_gpio *gpio = container_of(chip, struct zynq_gpio, chip);

	zynq_gpio_get_bank_pin(pin, &bank_num, &bank_pin_num);

	if (bank_pin_num >= ZYNQ_GPIO_MID_PIN_NUM) {
		/* only 16 data bits in bit maskable reg */
		bank_pin_num -= ZYNQ_GPIO_MID_PIN_NUM;
		reg_offset = ZYNQ_GPIO_DATA_MSW_OFFSET(bank_num);
	} else {
		reg_offset = ZYNQ_GPIO_DATA_LSW_OFFSET(bank_num);
	}

	/*
	 * get the 32 bit value to be written to the mask/data register where
	 * the upper 16 bits is the mask and lower 16 bits is the data
	 */
	state = !!state;
	state = ~(1 << (bank_pin_num + ZYNQ_GPIO_MID_PIN_NUM)) &
		((state << bank_pin_num) | ZYNQ_GPIO_UPPER_MASK);

	writel_relaxed(state, gpio->base_addr + reg_offset);
}

/**
 * zynq_gpio_dir_in - Set the direction of the specified GPIO pin as input
 * @chip:	gpio_chip instance to be worked on
 * @pin:	gpio pin number within the device
 *
 * This function uses the read-modify-write sequence to set the direction of
 * the gpio pin as input.
 *
 * Return: 0 always
 */
static int zynq_gpio_dir_in(struct gpio_chip *chip, unsigned int pin)
{
	u32 reg;
	unsigned int bank_num, bank_pin_num;
	struct zynq_gpio *gpio = container_of(chip, struct zynq_gpio, chip);

	zynq_gpio_get_bank_pin(pin, &bank_num, &bank_pin_num);

	/* bank 0 pins 7 and 8 are special and cannot be used as inputs */
	if (bank_num == 0 && (bank_pin_num == 7 || bank_pin_num == 8))
		return -EINVAL;

	/* clear the bit in direction mode reg to set the pin as input */
	reg = readl_relaxed(gpio->base_addr + ZYNQ_GPIO_DIRM_OFFSET(bank_num));
	reg &= ~BIT(bank_pin_num);
	writel_relaxed(reg, gpio->base_addr + ZYNQ_GPIO_DIRM_OFFSET(bank_num));

	return 0;
}

/**
 * zynq_gpio_dir_out - Set the direction of the specified GPIO pin as output
 * @chip:	gpio_chip instance to be worked on
 * @pin:	gpio pin number within the device
 * @state:	value to be written to specified pin
 *
 * This function sets the direction of specified GPIO pin as output, configures
 * the Output Enable register for the pin and uses zynq_gpio_set to set
 * the state of the pin to the value specified.
 *
 * Return: 0 always
 */
static int zynq_gpio_dir_out(struct gpio_chip *chip, unsigned int pin,
			     int state)
{
	u32 reg;
	unsigned int bank_num, bank_pin_num;
	struct zynq_gpio *gpio = container_of(chip, struct zynq_gpio, chip);

	zynq_gpio_get_bank_pin(pin, &bank_num, &bank_pin_num);

	/* set the GPIO pin as output */
	reg = readl_relaxed(gpio->base_addr + ZYNQ_GPIO_DIRM_OFFSET(bank_num));
	reg |= BIT(bank_pin_num);
	writel_relaxed(reg, gpio->base_addr + ZYNQ_GPIO_DIRM_OFFSET(bank_num));

	/* configure the output enable reg for the pin */
	reg = readl_relaxed(gpio->base_addr + ZYNQ_GPIO_OUTEN_OFFSET(bank_num));
	reg |= BIT(bank_pin_num);
	writel_relaxed(reg, gpio->base_addr + ZYNQ_GPIO_OUTEN_OFFSET(bank_num));

	/* set the state of the pin */
	zynq_gpio_set_value(chip, pin, state);
	return 0;
}

/**
 * zynq_gpio_irq_mask - Disable the interrupts for a gpio pin
 * @irq_data:	per irq and chip data passed down to chip functions
 *
 * This function calculates gpio pin number from irq number and sets the
 * bit in the Interrupt Disable register of the corresponding bank to disable
 * interrupts for that pin.
 */
static void zynq_gpio_irq_mask(struct irq_data *irq_data)
{
	unsigned int device_pin_num, bank_num, bank_pin_num;
	struct zynq_gpio *gpio = irq_data_get_irq_chip_data(irq_data);

	device_pin_num = irq_data->hwirq;
	zynq_gpio_get_bank_pin(device_pin_num, &bank_num, &bank_pin_num);
	writel_relaxed(BIT(bank_pin_num),
		       gpio->base_addr + ZYNQ_GPIO_INTDIS_OFFSET(bank_num));
}

/**
 * zynq_gpio_irq_unmask - Enable the interrupts for a gpio pin
 * @irq_data:	irq data containing irq number of gpio pin for the interrupt
 *		to enable
 *
 * This function calculates the gpio pin number from irq number and sets the
 * bit in the Interrupt Enable register of the corresponding bank to enable
 * interrupts for that pin.
 */
static void zynq_gpio_irq_unmask(struct irq_data *irq_data)
{
	unsigned int device_pin_num, bank_num, bank_pin_num;
	struct zynq_gpio *gpio = irq_data_get_irq_chip_data(irq_data);

	device_pin_num = irq_data->hwirq;
	zynq_gpio_get_bank_pin(device_pin_num, &bank_num, &bank_pin_num);
	writel_relaxed(BIT(bank_pin_num),
		       gpio->base_addr + ZYNQ_GPIO_INTEN_OFFSET(bank_num));
}

/**
 * zynq_gpio_irq_ack - Acknowledge the interrupt of a gpio pin
 * @irq_data:	irq data containing irq number of gpio pin for the interrupt
 *		to ack
 *
 * This function calculates gpio pin number from irq number and sets the bit
 * in the Interrupt Status Register of the corresponding bank, to ACK the irq.
 */
static void zynq_gpio_irq_ack(struct irq_data *irq_data)
{
	unsigned int device_pin_num, bank_num, bank_pin_num;
	struct zynq_gpio *gpio = irq_data_get_irq_chip_data(irq_data);

	device_pin_num = irq_data->hwirq;
	zynq_gpio_get_bank_pin(device_pin_num, &bank_num, &bank_pin_num);
	writel_relaxed(BIT(bank_pin_num),
		       gpio->base_addr + ZYNQ_GPIO_INTSTS_OFFSET(bank_num));
}

/**
 * zynq_gpio_irq_enable - Enable the interrupts for a gpio pin
 * @irq_data:	irq data containing irq number of gpio pin for the interrupt
 *		to enable
 *
 * Clears the INTSTS bit and unmasks the given interrrupt.
 */
static void zynq_gpio_irq_enable(struct irq_data *irq_data)
{
	/*
	 * The Zynq GPIO controller does not disable interrupt detection when
	 * the interrupt is masked and only disables the propagation of the
	 * interrupt. This means when the controller detects an interrupt
	 * condition while the interrupt is logically disabled it will propagate
	 * that interrupt event once the interrupt is enabled. This will cause
	 * the interrupt consumer to see spurious interrupts to prevent this
	 * first make sure that the interrupt is not asserted and then enable
	 * it.
	 */
	zynq_gpio_irq_ack(irq_data);
	zynq_gpio_irq_unmask(irq_data);
}

/**
 * zynq_gpio_irq_enable - Enable the interrupts for a gpio pin
 * @irq_data:	irq data containing irq number of gpio pin for the interrupt
 *		to enable
 *
 * Clears the INTSTS bit and unmasks the given interrrupt.
 */
static void zynq_gpio_irq_enable(struct irq_data *irq_data)
{
	/*
	 * The Zynq GPIO controller does not disable interrupt detection when
	 * the interrupt is masked and only disables the propagation of the
	 * interrupt. This means when the controller detects an interrupt
	 * condition while the interrupt is logically disabled it will propagate
	 * that interrupt event once the interrupt is enabled. This will cause
	 * the interrupt consumer to see spurious interrupts to prevent this
	 * first make sure that the interrupt is not asserted and then enable
	 * it.
	 */
	zynq_gpio_irq_ack(irq_data);
	zynq_gpio_irq_unmask(irq_data);
}

/**
 * zynq_gpio_set_irq_type - Set the irq type for a gpio pin
 * @irq_data:	irq data containing irq number of gpio pin
 * @type:	interrupt type that is to be set for the gpio pin
 *
 * This function gets the gpio pin number and its bank from the gpio pin number
 * and configures the INT_TYPE, INT_POLARITY and INT_ANY registers.
 *
 * Return: 0, negative error otherwise.
 * TYPE-EDGE_RISING,  INT_TYPE - 1, INT_POLARITY - 1,  INT_ANY - 0;
 * TYPE-EDGE_FALLING, INT_TYPE - 1, INT_POLARITY - 0,  INT_ANY - 0;
 * TYPE-EDGE_BOTH,    INT_TYPE - 1, INT_POLARITY - NA, INT_ANY - 1;
 * TYPE-LEVEL_HIGH,   INT_TYPE - 0, INT_POLARITY - 1,  INT_ANY - NA;
 * TYPE-LEVEL_LOW,    INT_TYPE - 0, INT_POLARITY - 0,  INT_ANY - NA
 */
static int zynq_gpio_set_irq_type(struct irq_data *irq_data, unsigned int type)
{
	u32 int_type, int_pol, int_any;
	unsigned int device_pin_num, bank_num, bank_pin_num;
	struct zynq_gpio *gpio = irq_data_get_irq_chip_data(irq_data);

	device_pin_num = irq_data->hwirq;
	zynq_gpio_get_bank_pin(device_pin_num, &bank_num, &bank_pin_num);

	int_type = readl_relaxed(gpio->base_addr +
				 ZYNQ_GPIO_INTTYPE_OFFSET(bank_num));
	int_pol = readl_relaxed(gpio->base_addr +
				ZYNQ_GPIO_INTPOL_OFFSET(bank_num));
	int_any = readl_relaxed(gpio->base_addr +
				ZYNQ_GPIO_INTANY_OFFSET(bank_num));

	/*
	 * based on the type requested, configure the INT_TYPE, INT_POLARITY
	 * and INT_ANY registers
	 */
	switch (type) {
	case IRQ_TYPE_EDGE_RISING:
		int_type |= BIT(bank_pin_num);
		int_pol |= BIT(bank_pin_num);
		int_any &= ~BIT(bank_pin_num);
		break;
	case IRQ_TYPE_EDGE_FALLING:
		int_type |= BIT(bank_pin_num);
		int_pol &= ~BIT(bank_pin_num);
		int_any &= ~BIT(bank_pin_num);
		break;
	case IRQ_TYPE_EDGE_BOTH:
		int_type |= BIT(bank_pin_num);
		int_any |= BIT(bank_pin_num);
		break;
	case IRQ_TYPE_LEVEL_HIGH:
		int_type &= ~BIT(bank_pin_num);
		int_pol |= BIT(bank_pin_num);
		break;
	case IRQ_TYPE_LEVEL_LOW:
		int_type &= ~BIT(bank_pin_num);
		int_pol &= ~BIT(bank_pin_num);
		break;
	default:
		return -EINVAL;
	}

	writel_relaxed(int_type,
		       gpio->base_addr + ZYNQ_GPIO_INTTYPE_OFFSET(bank_num));
	writel_relaxed(int_pol,
		       gpio->base_addr + ZYNQ_GPIO_INTPOL_OFFSET(bank_num));
	writel_relaxed(int_any,
<<<<<<< HEAD
			  gpio->base_addr + ZYNQ_GPIO_INTANY_OFFSET(bank_num));
=======
		       gpio->base_addr + ZYNQ_GPIO_INTANY_OFFSET(bank_num));
>>>>>>> 88c723a7

	if (type & IRQ_TYPE_LEVEL_MASK) {
		__irq_set_chip_handler_name_locked(irq_data->irq,
			&zynq_gpio_level_irqchip, handle_fasteoi_irq, NULL);
	} else {
		__irq_set_chip_handler_name_locked(irq_data->irq,
			&zynq_gpio_edge_irqchip, handle_level_irq, NULL);
	}

	return 0;
}

static int zynq_gpio_set_wake(struct irq_data *data, unsigned int on)
{
	if (on)
		zynq_gpio_irq_unmask(data);
	else
		zynq_gpio_irq_mask(data);

	return 0;
}

/* irq chip descriptor */
static struct irq_chip zynq_gpio_level_irqchip = {
	.name		= DRIVER_NAME,
	.irq_enable	= zynq_gpio_irq_enable,
	.irq_eoi	= zynq_gpio_irq_ack,
	.irq_mask	= zynq_gpio_irq_mask,
	.irq_unmask	= zynq_gpio_irq_unmask,
	.irq_set_type	= zynq_gpio_set_irq_type,
	.irq_set_wake	= zynq_gpio_set_wake,
	.flags		= IRQCHIP_EOI_THREADED | IRQCHIP_EOI_IF_HANDLED,
};

static struct irq_chip zynq_gpio_edge_irqchip = {
	.name		= DRIVER_NAME,
	.irq_enable	= zynq_gpio_irq_enable,
	.irq_ack	= zynq_gpio_irq_ack,
	.irq_mask	= zynq_gpio_irq_mask,
	.irq_unmask	= zynq_gpio_irq_unmask,
	.irq_set_type	= zynq_gpio_set_irq_type,
	.irq_set_wake	= zynq_gpio_set_wake,
};

/**
 * zynq_gpio_irqhandler - IRQ handler for the gpio banks of a gpio device
 * @irq:	irq number of the gpio bank where interrupt has occurred
 * @desc:	irq descriptor instance of the 'irq'
 *
 * This function reads the Interrupt Status Register of each bank to get the
 * gpio pin number which has triggered an interrupt. It then acks the triggered
 * interrupt and calls the pin specific handler set by the higher layer
 * application for that pin.
 * Note: A bug is reported if no handler is set for the gpio pin.
 */
static void zynq_gpio_irqhandler(unsigned int irq, struct irq_desc *desc)
{
	u32 int_sts, int_enb;
	unsigned int bank_num;
	struct zynq_gpio *gpio = irq_get_handler_data(irq);
<<<<<<< HEAD
	int gpio_irq = gpio->irq_base;
	unsigned int int_sts, int_enb, bank_num;
	struct irq_chip *chip = irq_desc_get_chip(desc);
=======
	struct irq_chip *irqchip = irq_desc_get_chip(desc);
>>>>>>> 88c723a7

	chained_irq_enter(irqchip, desc);

	for (bank_num = 0; bank_num < ZYNQ_GPIO_MAX_BANK; bank_num++) {
		int_sts = readl_relaxed(gpio->base_addr +
					ZYNQ_GPIO_INTSTS_OFFSET(bank_num));
		int_enb = readl_relaxed(gpio->base_addr +
					ZYNQ_GPIO_INTMASK_OFFSET(bank_num));
		int_sts &= ~int_enb;
<<<<<<< HEAD

		for (; int_sts != 0; int_sts >>= 1, gpio_irq++) {
			if (!(int_sts & 1))
				continue;
			/* call the pin specific handler */
			generic_handle_irq(gpio_irq);
=======
		if (int_sts) {
			int offset;
			unsigned long pending = int_sts;

			for_each_set_bit(offset, &pending, 32) {
				unsigned int gpio_irq =
					irq_find_mapping(gpio->chip.irqdomain,
							offset);
				generic_handle_irq(gpio_irq);
			}
>>>>>>> 88c723a7
		}
	}

<<<<<<< HEAD
	chained_irq_exit(chip, desc);
=======
	chained_irq_exit(irqchip, desc);
>>>>>>> 88c723a7
}

static int __maybe_unused zynq_gpio_suspend(struct device *dev)
{
	if (!device_may_wakeup(dev))
		return pm_runtime_force_suspend(dev);

	return 0;
}

static int __maybe_unused zynq_gpio_resume(struct device *dev)
{
	if (!device_may_wakeup(dev))
		return pm_runtime_force_resume(dev);

	return 0;
}

static int __maybe_unused zynq_gpio_runtime_suspend(struct device *dev)
{
	struct platform_device *pdev = to_platform_device(dev);
	struct zynq_gpio *gpio = platform_get_drvdata(pdev);

	clk_disable_unprepare(gpio->clk);

	return 0;
}

static int __maybe_unused zynq_gpio_runtime_resume(struct device *dev)
{
	struct platform_device *pdev = to_platform_device(dev);
	struct zynq_gpio *gpio = platform_get_drvdata(pdev);

	return clk_prepare_enable(gpio->clk);
}

static int zynq_gpio_request(struct gpio_chip *chip, unsigned offset)
{
	int ret;

	ret = pm_runtime_get_sync(chip->dev);

	/*
	 * If the device is already active pm_runtime_get() will return 1 on
	 * success, but gpio_request still needs to return 0.
	 */
	return ret < 0 ? ret : 0;
}

static void zynq_gpio_free(struct gpio_chip *chip, unsigned offset)
{
	pm_runtime_put(chip->dev);
}

static const struct dev_pm_ops zynq_gpio_dev_pm_ops = {
	SET_SYSTEM_SLEEP_PM_OPS(zynq_gpio_suspend, zynq_gpio_resume)
	SET_PM_RUNTIME_PM_OPS(zynq_gpio_runtime_suspend,
			zynq_gpio_runtime_resume, NULL)
};

/**
 * zynq_gpio_probe - Initialization method for a zynq_gpio device
 * @pdev:	platform device instance
 *
 * This function allocates memory resources for the gpio device and registers
 * all the banks of the device. It will also set up interrupts for the gpio
 * pins.
 * Note: Interrupts are disabled for all the banks during initialization.
 *
 * Return: 0 on success, negative error otherwise.
 */
static int zynq_gpio_probe(struct platform_device *pdev)
{
	int ret, bank_num, irq;
	struct zynq_gpio *gpio;
	struct gpio_chip *chip;
	struct resource *res;

	gpio = devm_kzalloc(&pdev->dev, sizeof(*gpio), GFP_KERNEL);
	if (!gpio)
		return -ENOMEM;

	platform_set_drvdata(pdev, gpio);

	res = platform_get_resource(pdev, IORESOURCE_MEM, 0);
	gpio->base_addr = devm_ioremap_resource(&pdev->dev, res);
	if (IS_ERR(gpio->base_addr))
		return PTR_ERR(gpio->base_addr);

	irq = platform_get_irq(pdev, 0);
	if (irq < 0) {
		dev_err(&pdev->dev, "invalid IRQ\n");
		return irq;
	}

	/* configure the gpio chip */
	chip = &gpio->chip;
	chip->label = "zynq_gpio";
	chip->owner = THIS_MODULE;
	chip->dev = &pdev->dev;
	chip->get = zynq_gpio_get_value;
	chip->set = zynq_gpio_set_value;
	chip->request = zynq_gpio_request;
	chip->free = zynq_gpio_free;
	chip->direction_input = zynq_gpio_dir_in;
	chip->direction_output = zynq_gpio_dir_out;
	chip->base = -1;
	chip->ngpio = ZYNQ_GPIO_NR_GPIOS;

	/* Enable GPIO clock */
	gpio->clk = devm_clk_get(&pdev->dev, NULL);
	if (IS_ERR(gpio->clk)) {
		dev_err(&pdev->dev, "input clock not found.\n");
		return PTR_ERR(gpio->clk);
	}
	ret = clk_prepare_enable(gpio->clk);
	if (ret) {
		dev_err(&pdev->dev, "Unable to enable clock.\n");
		return ret;
	}

	/* report a bug if gpio chip registration fails */
	ret = gpiochip_add(chip);
	if (ret) {
		dev_err(&pdev->dev, "Failed to add gpio chip\n");
		goto err_disable_clk;
	}

	/* disable interrupts for all banks */
	for (bank_num = 0; bank_num < ZYNQ_GPIO_MAX_BANK; bank_num++)
		writel_relaxed(ZYNQ_GPIO_IXR_DISABLE_ALL, gpio->base_addr +
			       ZYNQ_GPIO_INTDIS_OFFSET(bank_num));

<<<<<<< HEAD
	/*
	 * set the irq chip, handler and irq chip data for callbacks for
	 * each pin
	 */
	for (pin_num = 0; pin_num < min_t(int, ZYNQ_GPIO_NR_GPIOS,
					  (int)chip->ngpio); pin_num++) {
		gpio_irq = irq_find_mapping(irq_domain, pin_num);
		irq_set_chip_and_handler(gpio_irq, &zynq_gpio_level_irqchip,
					 handle_fasteoi_irq);
		irq_set_chip_data(gpio_irq, (void *)gpio);
		set_irq_flags(gpio_irq, IRQF_VALID);
=======
	ret = gpiochip_irqchip_add(chip, &zynq_gpio_edge_irqchip, 0,
				   handle_level_irq, IRQ_TYPE_NONE);
	if (ret) {
		dev_err(&pdev->dev, "Failed to add irq chip\n");
		goto err_rm_gpiochip;
>>>>>>> 88c723a7
	}

	gpiochip_set_chained_irqchip(chip, &zynq_gpio_edge_irqchip, irq,
				     zynq_gpio_irqhandler);

	pm_runtime_set_active(&pdev->dev);
	pm_runtime_enable(&pdev->dev);

	device_set_wakeup_capable(&pdev->dev, 1);

	return 0;

err_rm_gpiochip:
	if (gpiochip_remove(chip))
		dev_err(&pdev->dev, "Failed to remove gpio chip\n");
err_disable_clk:
	clk_disable_unprepare(gpio->clk);

	return ret;
}

/**
 * zynq_gpio_remove - Driver removal function
 * @pdev:	platform device instance
 *
 * Return: 0 always
 */
static int zynq_gpio_remove(struct platform_device *pdev)
{
	int ret;
	struct zynq_gpio *gpio = platform_get_drvdata(pdev);

	pm_runtime_get_sync(&pdev->dev);

	ret = gpiochip_remove(&gpio->chip);
	if (ret) {
		dev_err(&pdev->dev, "Failed to remove gpio chip\n");
		return ret;
	}
	clk_disable_unprepare(gpio->clk);
	device_set_wakeup_capable(&pdev->dev, 0);
	return 0;
}

static struct of_device_id zynq_gpio_of_match[] = {
	{ .compatible = "xlnx,zynq-gpio-1.0", },
	{ /* end of table */ }
};
MODULE_DEVICE_TABLE(of, zynq_gpio_of_match);

static struct platform_driver zynq_gpio_driver = {
	.driver	= {
		.name = DRIVER_NAME,
		.owner = THIS_MODULE,
		.pm = &zynq_gpio_dev_pm_ops,
		.of_match_table = zynq_gpio_of_match,
	},
	.probe = zynq_gpio_probe,
	.remove = zynq_gpio_remove,
};

/**
 * zynq_gpio_init - Initial driver registration call
 *
 * Return: value from platform_driver_register
 */
static int __init zynq_gpio_init(void)
{
	return platform_driver_register(&zynq_gpio_driver);
}
postcore_initcall(zynq_gpio_init);

MODULE_AUTHOR("Xilinx Inc.");
MODULE_DESCRIPTION("Zynq GPIO driver");
MODULE_LICENSE("GPL");<|MERGE_RESOLUTION|>--- conflicted
+++ resolved
@@ -346,29 +346,6 @@
 }
 
 /**
- * zynq_gpio_irq_enable - Enable the interrupts for a gpio pin
- * @irq_data:	irq data containing irq number of gpio pin for the interrupt
- *		to enable
- *
- * Clears the INTSTS bit and unmasks the given interrrupt.
- */
-static void zynq_gpio_irq_enable(struct irq_data *irq_data)
-{
-	/*
-	 * The Zynq GPIO controller does not disable interrupt detection when
-	 * the interrupt is masked and only disables the propagation of the
-	 * interrupt. This means when the controller detects an interrupt
-	 * condition while the interrupt is logically disabled it will propagate
-	 * that interrupt event once the interrupt is enabled. This will cause
-	 * the interrupt consumer to see spurious interrupts to prevent this
-	 * first make sure that the interrupt is not asserted and then enable
-	 * it.
-	 */
-	zynq_gpio_irq_ack(irq_data);
-	zynq_gpio_irq_unmask(irq_data);
-}
-
-/**
  * zynq_gpio_set_irq_type - Set the irq type for a gpio pin
  * @irq_data:	irq data containing irq number of gpio pin
  * @type:	interrupt type that is to be set for the gpio pin
@@ -435,11 +412,7 @@
 	writel_relaxed(int_pol,
 		       gpio->base_addr + ZYNQ_GPIO_INTPOL_OFFSET(bank_num));
 	writel_relaxed(int_any,
-<<<<<<< HEAD
-			  gpio->base_addr + ZYNQ_GPIO_INTANY_OFFSET(bank_num));
-=======
 		       gpio->base_addr + ZYNQ_GPIO_INTANY_OFFSET(bank_num));
->>>>>>> 88c723a7
 
 	if (type & IRQ_TYPE_LEVEL_MASK) {
 		__irq_set_chip_handler_name_locked(irq_data->irq,
@@ -500,13 +473,7 @@
 	u32 int_sts, int_enb;
 	unsigned int bank_num;
 	struct zynq_gpio *gpio = irq_get_handler_data(irq);
-<<<<<<< HEAD
-	int gpio_irq = gpio->irq_base;
-	unsigned int int_sts, int_enb, bank_num;
-	struct irq_chip *chip = irq_desc_get_chip(desc);
-=======
 	struct irq_chip *irqchip = irq_desc_get_chip(desc);
->>>>>>> 88c723a7
 
 	chained_irq_enter(irqchip, desc);
 
@@ -516,14 +483,6 @@
 		int_enb = readl_relaxed(gpio->base_addr +
 					ZYNQ_GPIO_INTMASK_OFFSET(bank_num));
 		int_sts &= ~int_enb;
-<<<<<<< HEAD
-
-		for (; int_sts != 0; int_sts >>= 1, gpio_irq++) {
-			if (!(int_sts & 1))
-				continue;
-			/* call the pin specific handler */
-			generic_handle_irq(gpio_irq);
-=======
 		if (int_sts) {
 			int offset;
 			unsigned long pending = int_sts;
@@ -534,15 +493,10 @@
 							offset);
 				generic_handle_irq(gpio_irq);
 			}
->>>>>>> 88c723a7
 		}
 	}
 
-<<<<<<< HEAD
-	chained_irq_exit(chip, desc);
-=======
 	chained_irq_exit(irqchip, desc);
->>>>>>> 88c723a7
 }
 
 static int __maybe_unused zynq_gpio_suspend(struct device *dev)
@@ -676,25 +630,11 @@
 		writel_relaxed(ZYNQ_GPIO_IXR_DISABLE_ALL, gpio->base_addr +
 			       ZYNQ_GPIO_INTDIS_OFFSET(bank_num));
 
-<<<<<<< HEAD
-	/*
-	 * set the irq chip, handler and irq chip data for callbacks for
-	 * each pin
-	 */
-	for (pin_num = 0; pin_num < min_t(int, ZYNQ_GPIO_NR_GPIOS,
-					  (int)chip->ngpio); pin_num++) {
-		gpio_irq = irq_find_mapping(irq_domain, pin_num);
-		irq_set_chip_and_handler(gpio_irq, &zynq_gpio_level_irqchip,
-					 handle_fasteoi_irq);
-		irq_set_chip_data(gpio_irq, (void *)gpio);
-		set_irq_flags(gpio_irq, IRQF_VALID);
-=======
 	ret = gpiochip_irqchip_add(chip, &zynq_gpio_edge_irqchip, 0,
 				   handle_level_irq, IRQ_TYPE_NONE);
 	if (ret) {
 		dev_err(&pdev->dev, "Failed to add irq chip\n");
 		goto err_rm_gpiochip;
->>>>>>> 88c723a7
 	}
 
 	gpiochip_set_chained_irqchip(chip, &zynq_gpio_edge_irqchip, irq,
