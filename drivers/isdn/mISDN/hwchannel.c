/*
 *
 * Author	Karsten Keil <kkeil@novell.com>
 *
 * Copyright 2008  by Karsten Keil <kkeil@novell.com>
 *
 * This program is free software; you can redistribute it and/or modify
 * it under the terms of the GNU General Public License version 2 as
 * published by the Free Software Foundation.
 *
 * This program is distributed in the hope that it will be useful,
 * but WITHOUT ANY WARRANTY; without even the implied warranty of
 * MERCHANTABILITY or FITNESS FOR A PARTICULAR PURPOSE.  See the
 * GNU General Public License for more details.
 *
 */

#include <linux/gfp.h>
#include <linux/module.h>
#include <linux/mISDNhw.h>

static void
dchannel_bh(struct work_struct *ws)
{
	struct dchannel	*dch  = container_of(ws, struct dchannel, workq);
	struct sk_buff	*skb;
	int		err;

	if (test_and_clear_bit(FLG_RECVQUEUE, &dch->Flags)) {
		while ((skb = skb_dequeue(&dch->rqueue))) {
			if (likely(dch->dev.D.peer)) {
				err = dch->dev.D.recv(dch->dev.D.peer, skb);
				if (err)
					dev_kfree_skb(skb);
			} else
				dev_kfree_skb(skb);
		}
	}
	if (test_and_clear_bit(FLG_PHCHANGE, &dch->Flags)) {
		if (dch->phfunc)
			dch->phfunc(dch);
	}
}

static void
bchannel_bh(struct work_struct *ws)
{
	struct bchannel	*bch  = container_of(ws, struct bchannel, workq);
	struct sk_buff	*skb;
	int		err;

	if (test_and_clear_bit(FLG_RECVQUEUE, &bch->Flags)) {
		while ((skb = skb_dequeue(&bch->rqueue))) {
			bch->rcount--;
			if (likely(bch->ch.peer)) {
				err = bch->ch.recv(bch->ch.peer, skb);
				if (err)
					dev_kfree_skb(skb);
			} else
				dev_kfree_skb(skb);
		}
	}
}

int
mISDN_initdchannel(struct dchannel *ch, int maxlen, void *phf)
{
	test_and_set_bit(FLG_HDLC, &ch->Flags);
	ch->maxlen = maxlen;
	ch->hw = NULL;
	ch->rx_skb = NULL;
	ch->tx_skb = NULL;
	ch->tx_idx = 0;
	ch->phfunc = phf;
	skb_queue_head_init(&ch->squeue);
	skb_queue_head_init(&ch->rqueue);
	INIT_LIST_HEAD(&ch->dev.bchannels);
	INIT_WORK(&ch->workq, dchannel_bh);
	return 0;
}
EXPORT_SYMBOL(mISDN_initdchannel);

int
mISDN_initbchannel(struct bchannel *ch, unsigned short maxlen,
		   unsigned short minlen)
{
	ch->Flags = 0;
	ch->minlen = minlen;
	ch->next_minlen = minlen;
	ch->init_minlen = minlen;
	ch->maxlen = maxlen;
	ch->next_maxlen = maxlen;
	ch->init_maxlen = maxlen;
	ch->hw = NULL;
	ch->rx_skb = NULL;
	ch->tx_skb = NULL;
	ch->tx_idx = 0;
	skb_queue_head_init(&ch->rqueue);
	ch->rcount = 0;
	ch->next_skb = NULL;
	INIT_WORK(&ch->workq, bchannel_bh);
	return 0;
}
EXPORT_SYMBOL(mISDN_initbchannel);

int
mISDN_freedchannel(struct dchannel *ch)
{
	if (ch->tx_skb) {
		dev_kfree_skb(ch->tx_skb);
		ch->tx_skb = NULL;
	}
	if (ch->rx_skb) {
		dev_kfree_skb(ch->rx_skb);
		ch->rx_skb = NULL;
	}
	skb_queue_purge(&ch->squeue);
	skb_queue_purge(&ch->rqueue);
	flush_work(&ch->workq);
	return 0;
}
EXPORT_SYMBOL(mISDN_freedchannel);

void
mISDN_clear_bchannel(struct bchannel *ch)
{
	if (ch->tx_skb) {
		dev_kfree_skb(ch->tx_skb);
		ch->tx_skb = NULL;
	}
	ch->tx_idx = 0;
	if (ch->rx_skb) {
		dev_kfree_skb(ch->rx_skb);
		ch->rx_skb = NULL;
	}
	if (ch->next_skb) {
		dev_kfree_skb(ch->next_skb);
		ch->next_skb = NULL;
	}
	test_and_clear_bit(FLG_TX_BUSY, &ch->Flags);
	test_and_clear_bit(FLG_TX_NEXT, &ch->Flags);
	test_and_clear_bit(FLG_ACTIVE, &ch->Flags);
	test_and_clear_bit(FLG_FILLEMPTY, &ch->Flags);
	test_and_clear_bit(FLG_TX_EMPTY, &ch->Flags);
	test_and_clear_bit(FLG_RX_OFF, &ch->Flags);
	ch->dropcnt = 0;
	ch->minlen = ch->init_minlen;
	ch->next_minlen = ch->init_minlen;
	ch->maxlen = ch->init_maxlen;
	ch->next_maxlen = ch->init_maxlen;
	skb_queue_purge(&ch->rqueue);
	ch->rcount = 0;
}
EXPORT_SYMBOL(mISDN_clear_bchannel);

void
mISDN_freebchannel(struct bchannel *ch)
{
	cancel_work_sync(&ch->workq);
	mISDN_clear_bchannel(ch);
<<<<<<< HEAD
=======
	skb_queue_purge(&ch->rqueue);
	ch->rcount = 0;
	flush_work(&ch->workq);
	return 0;
>>>>>>> 7c6e72e4
}
EXPORT_SYMBOL(mISDN_freebchannel);

int
mISDN_ctrl_bchannel(struct bchannel *bch, struct mISDN_ctrl_req *cq)
{
	int ret = 0;

	switch (cq->op) {
	case MISDN_CTRL_GETOP:
		cq->op = MISDN_CTRL_RX_BUFFER | MISDN_CTRL_FILL_EMPTY |
			 MISDN_CTRL_RX_OFF;
		break;
	case MISDN_CTRL_FILL_EMPTY:
		if (cq->p1) {
			memset(bch->fill, cq->p2 & 0xff, MISDN_BCH_FILL_SIZE);
			test_and_set_bit(FLG_FILLEMPTY, &bch->Flags);
		} else {
			test_and_clear_bit(FLG_FILLEMPTY, &bch->Flags);
		}
		break;
	case MISDN_CTRL_RX_OFF:
		/* read back dropped byte count */
		cq->p2 = bch->dropcnt;
		if (cq->p1)
			test_and_set_bit(FLG_RX_OFF, &bch->Flags);
		else
			test_and_clear_bit(FLG_RX_OFF, &bch->Flags);
		bch->dropcnt = 0;
		break;
	case MISDN_CTRL_RX_BUFFER:
		if (cq->p2 > MISDN_CTRL_RX_SIZE_IGNORE)
			bch->next_maxlen = cq->p2;
		if (cq->p1 > MISDN_CTRL_RX_SIZE_IGNORE)
			bch->next_minlen = cq->p1;
		/* we return the old values */
		cq->p1 = bch->minlen;
		cq->p2 = bch->maxlen;
		break;
	default:
		pr_info("mISDN unhandled control %x operation\n", cq->op);
		ret = -EINVAL;
		break;
	}
	return ret;
}
EXPORT_SYMBOL(mISDN_ctrl_bchannel);

static inline u_int
get_sapi_tei(u_char *p)
{
	u_int	sapi, tei;

	sapi = *p >> 2;
	tei = p[1] >> 1;
	return sapi | (tei << 8);
}

void
recv_Dchannel(struct dchannel *dch)
{
	struct mISDNhead *hh;

	if (dch->rx_skb->len < 2) { /* at least 2 for sapi / tei */
		dev_kfree_skb(dch->rx_skb);
		dch->rx_skb = NULL;
		return;
	}
	hh = mISDN_HEAD_P(dch->rx_skb);
	hh->prim = PH_DATA_IND;
	hh->id = get_sapi_tei(dch->rx_skb->data);
	skb_queue_tail(&dch->rqueue, dch->rx_skb);
	dch->rx_skb = NULL;
	schedule_event(dch, FLG_RECVQUEUE);
}
EXPORT_SYMBOL(recv_Dchannel);

void
recv_Echannel(struct dchannel *ech, struct dchannel *dch)
{
	struct mISDNhead *hh;

	if (ech->rx_skb->len < 2) { /* at least 2 for sapi / tei */
		dev_kfree_skb(ech->rx_skb);
		ech->rx_skb = NULL;
		return;
	}
	hh = mISDN_HEAD_P(ech->rx_skb);
	hh->prim = PH_DATA_E_IND;
	hh->id = get_sapi_tei(ech->rx_skb->data);
	skb_queue_tail(&dch->rqueue, ech->rx_skb);
	ech->rx_skb = NULL;
	schedule_event(dch, FLG_RECVQUEUE);
}
EXPORT_SYMBOL(recv_Echannel);

void
recv_Bchannel(struct bchannel *bch, unsigned int id, bool force)
{
	struct mISDNhead *hh;

	/* if allocation did fail upper functions still may call us */
	if (unlikely(!bch->rx_skb))
		return;
	if (unlikely(!bch->rx_skb->len)) {
		/* we have no data to send - this may happen after recovery
		 * from overflow or too small allocation.
		 * We need to free the buffer here */
		dev_kfree_skb(bch->rx_skb);
		bch->rx_skb = NULL;
	} else {
		if (test_bit(FLG_TRANSPARENT, &bch->Flags) &&
		    (bch->rx_skb->len < bch->minlen) && !force)
				return;
		hh = mISDN_HEAD_P(bch->rx_skb);
		hh->prim = PH_DATA_IND;
		hh->id = id;
		if (bch->rcount >= 64) {
			printk(KERN_WARNING
			       "B%d receive queue overflow - flushing!\n",
			       bch->nr);
			skb_queue_purge(&bch->rqueue);
		}
		bch->rcount++;
		skb_queue_tail(&bch->rqueue, bch->rx_skb);
		bch->rx_skb = NULL;
		schedule_event(bch, FLG_RECVQUEUE);
	}
}
EXPORT_SYMBOL(recv_Bchannel);

void
recv_Dchannel_skb(struct dchannel *dch, struct sk_buff *skb)
{
	skb_queue_tail(&dch->rqueue, skb);
	schedule_event(dch, FLG_RECVQUEUE);
}
EXPORT_SYMBOL(recv_Dchannel_skb);

void
recv_Bchannel_skb(struct bchannel *bch, struct sk_buff *skb)
{
	if (bch->rcount >= 64) {
		printk(KERN_WARNING "B-channel %p receive queue overflow, "
		       "flushing!\n", bch);
		skb_queue_purge(&bch->rqueue);
		bch->rcount = 0;
	}
	bch->rcount++;
	skb_queue_tail(&bch->rqueue, skb);
	schedule_event(bch, FLG_RECVQUEUE);
}
EXPORT_SYMBOL(recv_Bchannel_skb);

static void
confirm_Dsend(struct dchannel *dch)
{
	struct sk_buff	*skb;

	skb = _alloc_mISDN_skb(PH_DATA_CNF, mISDN_HEAD_ID(dch->tx_skb),
			       0, NULL, GFP_ATOMIC);
	if (!skb) {
		printk(KERN_ERR "%s: no skb id %x\n", __func__,
		       mISDN_HEAD_ID(dch->tx_skb));
		return;
	}
	skb_queue_tail(&dch->rqueue, skb);
	schedule_event(dch, FLG_RECVQUEUE);
}

int
get_next_dframe(struct dchannel *dch)
{
	dch->tx_idx = 0;
	dch->tx_skb = skb_dequeue(&dch->squeue);
	if (dch->tx_skb) {
		confirm_Dsend(dch);
		return 1;
	}
	dch->tx_skb = NULL;
	test_and_clear_bit(FLG_TX_BUSY, &dch->Flags);
	return 0;
}
EXPORT_SYMBOL(get_next_dframe);

static void
confirm_Bsend(struct bchannel *bch)
{
	struct sk_buff	*skb;

	if (bch->rcount >= 64) {
		printk(KERN_WARNING "B-channel %p receive queue overflow, "
		       "flushing!\n", bch);
		skb_queue_purge(&bch->rqueue);
		bch->rcount = 0;
	}
	skb = _alloc_mISDN_skb(PH_DATA_CNF, mISDN_HEAD_ID(bch->tx_skb),
			       0, NULL, GFP_ATOMIC);
	if (!skb) {
		printk(KERN_ERR "%s: no skb id %x\n", __func__,
		       mISDN_HEAD_ID(bch->tx_skb));
		return;
	}
	bch->rcount++;
	skb_queue_tail(&bch->rqueue, skb);
	schedule_event(bch, FLG_RECVQUEUE);
}

int
get_next_bframe(struct bchannel *bch)
{
	bch->tx_idx = 0;
	if (test_bit(FLG_TX_NEXT, &bch->Flags)) {
		bch->tx_skb = bch->next_skb;
		if (bch->tx_skb) {
			bch->next_skb = NULL;
			test_and_clear_bit(FLG_TX_NEXT, &bch->Flags);
			/* confirm imediately to allow next data */
			confirm_Bsend(bch);
			return 1;
		} else {
			test_and_clear_bit(FLG_TX_NEXT, &bch->Flags);
			printk(KERN_WARNING "B TX_NEXT without skb\n");
		}
	}
	bch->tx_skb = NULL;
	test_and_clear_bit(FLG_TX_BUSY, &bch->Flags);
	return 0;
}
EXPORT_SYMBOL(get_next_bframe);

void
queue_ch_frame(struct mISDNchannel *ch, u_int pr, int id, struct sk_buff *skb)
{
	struct mISDNhead *hh;

	if (!skb) {
		_queue_data(ch, pr, id, 0, NULL, GFP_ATOMIC);
	} else {
		if (ch->peer) {
			hh = mISDN_HEAD_P(skb);
			hh->prim = pr;
			hh->id = id;
			if (!ch->recv(ch->peer, skb))
				return;
		}
		dev_kfree_skb(skb);
	}
}
EXPORT_SYMBOL(queue_ch_frame);

int
dchannel_senddata(struct dchannel *ch, struct sk_buff *skb)
{
	/* check oversize */
	if (skb->len <= 0) {
		printk(KERN_WARNING "%s: skb too small\n", __func__);
		return -EINVAL;
	}
	if (skb->len > ch->maxlen) {
		printk(KERN_WARNING "%s: skb too large(%d/%d)\n",
		       __func__, skb->len, ch->maxlen);
		return -EINVAL;
	}
	/* HW lock must be obtained */
	if (test_and_set_bit(FLG_TX_BUSY, &ch->Flags)) {
		skb_queue_tail(&ch->squeue, skb);
		return 0;
	} else {
		/* write to fifo */
		ch->tx_skb = skb;
		ch->tx_idx = 0;
		return 1;
	}
}
EXPORT_SYMBOL(dchannel_senddata);

int
bchannel_senddata(struct bchannel *ch, struct sk_buff *skb)
{

	/* check oversize */
	if (skb->len <= 0) {
		printk(KERN_WARNING "%s: skb too small\n", __func__);
		return -EINVAL;
	}
	if (skb->len > ch->maxlen) {
		printk(KERN_WARNING "%s: skb too large(%d/%d)\n",
		       __func__, skb->len, ch->maxlen);
		return -EINVAL;
	}
	/* HW lock must be obtained */
	/* check for pending next_skb */
	if (ch->next_skb) {
		printk(KERN_WARNING
		       "%s: next_skb exist ERROR (skb->len=%d next_skb->len=%d)\n",
		       __func__, skb->len, ch->next_skb->len);
		return -EBUSY;
	}
	if (test_and_set_bit(FLG_TX_BUSY, &ch->Flags)) {
		test_and_set_bit(FLG_TX_NEXT, &ch->Flags);
		ch->next_skb = skb;
		return 0;
	} else {
		/* write to fifo */
		ch->tx_skb = skb;
		ch->tx_idx = 0;
		confirm_Bsend(ch);
		return 1;
	}
}
EXPORT_SYMBOL(bchannel_senddata);

/* The function allocates a new receive skb on demand with a size for the
 * requirements of the current protocol. It returns the tailroom of the
 * receive skb or an error.
 */
int
bchannel_get_rxbuf(struct bchannel *bch, int reqlen)
{
	int len;

	if (bch->rx_skb) {
		len = skb_tailroom(bch->rx_skb);
		if (len < reqlen) {
			pr_warning("B%d no space for %d (only %d) bytes\n",
				   bch->nr, reqlen, len);
			if (test_bit(FLG_TRANSPARENT, &bch->Flags)) {
				/* send what we have now and try a new buffer */
				recv_Bchannel(bch, 0, true);
			} else {
				/* on HDLC we have to drop too big frames */
				return -EMSGSIZE;
			}
		} else {
			return len;
		}
	}
	/* update current min/max length first */
	if (unlikely(bch->maxlen != bch->next_maxlen))
		bch->maxlen = bch->next_maxlen;
	if (unlikely(bch->minlen != bch->next_minlen))
		bch->minlen = bch->next_minlen;
	if (unlikely(reqlen > bch->maxlen))
		return -EMSGSIZE;
	if (test_bit(FLG_TRANSPARENT, &bch->Flags)) {
		if (reqlen >= bch->minlen) {
			len = reqlen;
		} else {
			len = 2 * bch->minlen;
			if (len > bch->maxlen)
				len = bch->maxlen;
		}
	} else {
		/* with HDLC we do not know the length yet */
		len = bch->maxlen;
	}
	bch->rx_skb = mI_alloc_skb(len, GFP_ATOMIC);
	if (!bch->rx_skb) {
		pr_warning("B%d receive no memory for %d bytes\n",
			   bch->nr, len);
		len = -ENOMEM;
	}
	return len;
}
EXPORT_SYMBOL(bchannel_get_rxbuf);<|MERGE_RESOLUTION|>--- conflicted
+++ resolved
@@ -158,13 +158,6 @@
 {
 	cancel_work_sync(&ch->workq);
 	mISDN_clear_bchannel(ch);
-<<<<<<< HEAD
-=======
-	skb_queue_purge(&ch->rqueue);
-	ch->rcount = 0;
-	flush_work(&ch->workq);
-	return 0;
->>>>>>> 7c6e72e4
 }
 EXPORT_SYMBOL(mISDN_freebchannel);
 
