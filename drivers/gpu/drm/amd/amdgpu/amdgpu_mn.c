--- conflicted
+++ resolved
@@ -256,22 +256,14 @@
 	/* TODO we should be able to split locking for interval tree and
 	 * amdgpu_mn_invalidate_node
 	 */
-<<<<<<< HEAD
-	if (amdgpu_mn_read_lock(amn, range->blockable))
-=======
 	if (amdgpu_mn_read_lock(amn, mmu_notifier_range_blockable(range)))
->>>>>>> 0ecfebd2
 		return -EAGAIN;
 
 	it = interval_tree_iter_first(&amn->objects, range->start, end);
 	while (it) {
 		struct amdgpu_mn_node *node;
 
-<<<<<<< HEAD
-		if (!range->blockable) {
-=======
 		if (!mmu_notifier_range_blockable(range)) {
->>>>>>> 0ecfebd2
 			amdgpu_mn_read_unlock(amn);
 			return -EAGAIN;
 		}
@@ -307,11 +299,7 @@
 	/* notification is exclusive, but interval is inclusive */
 	end = range->end - 1;
 
-<<<<<<< HEAD
-	if (amdgpu_mn_read_lock(amn, range->blockable))
-=======
 	if (amdgpu_mn_read_lock(amn, mmu_notifier_range_blockable(range)))
->>>>>>> 0ecfebd2
 		return -EAGAIN;
 
 	it = interval_tree_iter_first(&amn->objects, range->start, end);
@@ -319,11 +307,7 @@
 		struct amdgpu_mn_node *node;
 		struct amdgpu_bo *bo;
 
-<<<<<<< HEAD
-		if (!range->blockable) {
-=======
 		if (!mmu_notifier_range_blockable(range)) {
->>>>>>> 0ecfebd2
 			amdgpu_mn_read_unlock(amn);
 			return -EAGAIN;
 		}
