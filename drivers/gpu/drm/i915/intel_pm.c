--- conflicted
+++ resolved
@@ -3403,19 +3403,11 @@
 	memset(ddb->plane[pipe], 0, sizeof(ddb->plane[pipe]));
 	memset(ddb->y_plane[pipe], 0, sizeof(ddb->y_plane[pipe]));
 
-	/* Clear the partitioning for disabled planes. */
-	memset(ddb->plane[pipe], 0, sizeof(ddb->plane[pipe]));
-	memset(ddb->y_plane[pipe], 0, sizeof(ddb->y_plane[pipe]));
-
 	if (WARN_ON(!state))
 		return 0;
 
 	if (!cstate->base.active) {
-<<<<<<< HEAD
-		ddb->pipe[pipe].start = ddb->pipe[pipe].end = 0;
-=======
 		alloc->start = alloc->end = 0;
->>>>>>> c470abd4
 		return 0;
 	}
 
@@ -3763,13 +3755,6 @@
 	if (!cstate->base.active)
 		return 0;
 
-<<<<<<< HEAD
-	if (WARN_ON(ilk_pipe_pixel_rate(cstate) == 0))
-		return 0;
-
-	return DIV_ROUND_UP(8 * cstate->base.adjusted_mode.crtc_htotal * 1000,
-			    ilk_pipe_pixel_rate(cstate));
-=======
 	pixel_rate = ilk_pipe_pixel_rate(cstate);
 
 	if (WARN_ON(pixel_rate == 0))
@@ -3777,7 +3762,6 @@
 
 	return DIV_ROUND_UP(8 * cstate->base.adjusted_mode.crtc_htotal * 1000,
 			    pixel_rate);
->>>>>>> c470abd4
 }
 
 static void skl_compute_transition_wm(struct intel_crtc_state *cstate,
