#
# Multimedia Video device configuration
#

if VIDEO_V4L2

config VIDEO_IR_I2C
	tristate "I2C module for IR" if !MEDIA_SUBDRV_AUTOSELECT
	depends on I2C && RC_CORE
	default y
	---help---
	  Most boards have an IR chip directly connected via GPIO. However,
	  some video boards have the IR connected via I2C bus.

	  If your board doesn't have an I2C IR chip, you may disable this
	  option.

	  In doubt, say Y.

#
# Encoder / Decoder module configuration
#

menu "Encoders, decoders, sensors and other helper chips"
	visible if !MEDIA_SUBDRV_AUTOSELECT

comment "Audio decoders, processors and mixers"

config VIDEO_TVAUDIO
	tristate "Simple audio decoder chips"
	depends on VIDEO_V4L2 && I2C
	---help---
	  Support for several audio decoder chips found on some bt8xx boards:
	  Philips: tda9840, tda9873h, tda9874h/a, tda9850, tda985x, tea6300,
		   tea6320, tea6420, tda8425, ta8874z.
	  Microchip: pic16c54 based design on ProVideo PV951 board.

	  To compile this driver as a module, choose M here: the
	  module will be called tvaudio.

config VIDEO_TDA7432
	tristate "Philips TDA7432 audio processor"
	depends on VIDEO_V4L2 && I2C
	---help---
	  Support for tda7432 audio decoder chip found on some bt8xx boards.

	  To compile this driver as a module, choose M here: the
	  module will be called tda7432.

config VIDEO_TDA9840
	tristate "Philips TDA9840 audio processor"
	depends on I2C
	---help---
	  Support for tda9840 audio decoder chip found on some Zoran boards.

	  To compile this driver as a module, choose M here: the
	  module will be called tda9840.

config VIDEO_TEA6415C
	tristate "Philips TEA6415C audio processor"
	depends on I2C
	---help---
	  Support for tea6415c audio decoder chip found on some bt8xx boards.

	  To compile this driver as a module, choose M here: the
	  module will be called tea6415c.

config VIDEO_TEA6420
	tristate "Philips TEA6420 audio processor"
	depends on I2C
	---help---
	  Support for tea6420 audio decoder chip found on some bt8xx boards.

	  To compile this driver as a module, choose M here: the
	  module will be called tea6420.

config VIDEO_MSP3400
	tristate "Micronas MSP34xx audio decoders"
	depends on VIDEO_V4L2 && I2C
	---help---
	  Support for the Micronas MSP34xx series of audio decoders.

	  To compile this driver as a module, choose M here: the
	  module will be called msp3400.

config VIDEO_CS5345
	tristate "Cirrus Logic CS5345 audio ADC"
	depends on VIDEO_V4L2 && I2C
	---help---
	  Support for the Cirrus Logic CS5345 24-bit, 192 kHz
	  stereo A/D converter.

	  To compile this driver as a module, choose M here: the
	  module will be called cs5345.

config VIDEO_CS53L32A
	tristate "Cirrus Logic CS53L32A audio ADC"
	depends on VIDEO_V4L2 && I2C
	---help---
	  Support for the Cirrus Logic CS53L32A low voltage
	  stereo A/D converter.

	  To compile this driver as a module, choose M here: the
	  module will be called cs53l32a.

config VIDEO_TLV320AIC23B
	tristate "Texas Instruments TLV320AIC23B audio codec"
	depends on VIDEO_V4L2 && I2C
	---help---
	  Support for the Texas Instruments TLV320AIC23B audio codec.

	  To compile this driver as a module, choose M here: the
	  module will be called tlv320aic23b.

config VIDEO_UDA1342
	tristate "Philips UDA1342 audio codec"
	depends on VIDEO_V4L2 && I2C
	---help---
	  Support for the Philips UDA1342 audio codec.

	  To compile this driver as a module, choose M here: the
	  module will be called uda1342.

config VIDEO_WM8775
	tristate "Wolfson Microelectronics WM8775 audio ADC with input mixer"
	depends on VIDEO_V4L2 && I2C
	---help---
	  Support for the Wolfson Microelectronics WM8775 high
	  performance stereo A/D Converter with a 4 channel input mixer.

	  To compile this driver as a module, choose M here: the
	  module will be called wm8775.

config VIDEO_WM8739
	tristate "Wolfson Microelectronics WM8739 stereo audio ADC"
	depends on VIDEO_V4L2 && I2C
	---help---
	  Support for the Wolfson Microelectronics WM8739
	  stereo A/D Converter.

	  To compile this driver as a module, choose M here: the
	  module will be called wm8739.

config VIDEO_VP27SMPX
	tristate "Panasonic VP27's internal MPX"
	depends on VIDEO_V4L2 && I2C
	---help---
	  Support for the internal MPX of the Panasonic VP27s tuner.

	  To compile this driver as a module, choose M here: the
	  module will be called vp27smpx.

config VIDEO_SONY_BTF_MPX
	tristate "Sony BTF's internal MPX"
	depends on VIDEO_V4L2 && I2C
	help
	  Support for the internal MPX of the Sony BTF-PG472Z tuner.

	  To compile this driver as a module, choose M here: the
	  module will be called sony-btf-mpx.

comment "RDS decoders"

config VIDEO_SAA6588
	tristate "SAA6588 Radio Chip RDS decoder support"
	depends on VIDEO_V4L2 && I2C

	help
	  Support for this Radio Data System (RDS) decoder. This allows
	  seeing radio station identification transmitted using this
	  standard.

	  To compile this driver as a module, choose M here: the
	  module will be called saa6588.

comment "Video decoders"

config VIDEO_ADV7180
	tristate "Analog Devices ADV7180 decoder"
	depends on VIDEO_V4L2 && I2C
	---help---
	  Support for the Analog Devices ADV7180 video decoder.

	  To compile this driver as a module, choose M here: the
	  module will be called adv7180.

config VIDEO_ADV7183
	tristate "Analog Devices ADV7183 decoder"
	depends on VIDEO_V4L2 && I2C
	---help---
	  V4l2 subdevice driver for the Analog Devices
	  ADV7183 video decoder.

	  To compile this driver as a module, choose M here: the
	  module will be called adv7183.

config VIDEO_ADV7604
	tristate "Analog Devices ADV7604 decoder"
	depends on VIDEO_V4L2 && I2C && VIDEO_V4L2_SUBDEV_API
	---help---
	  Support for the Analog Devices ADV7604 video decoder.

	  This is a Analog Devices Component/Graphics Digitizer
	  with 4:1 Multiplexed HDMI Receiver.

	  To compile this driver as a module, choose M here: the
	  module will be called adv7604.

config VIDEO_ADV7842
	tristate "Analog Devices ADV7842 decoder"
	depends on VIDEO_V4L2 && I2C && VIDEO_V4L2_SUBDEV_API
	---help---
	  Support for the Analog Devices ADV7842 video decoder.

	  This is a Analog Devices Component/Graphics/SD Digitizer
	  with 2:1 Multiplexed HDMI Receiver.

	  To compile this driver as a module, choose M here: the
	  module will be called adv7842.

config VIDEO_BT819
	tristate "BT819A VideoStream decoder"
	depends on VIDEO_V4L2 && I2C
	---help---
	  Support for BT819A video decoder.

	  To compile this driver as a module, choose M here: the
	  module will be called bt819.

config VIDEO_BT856
	tristate "BT856 VideoStream decoder"
	depends on VIDEO_V4L2 && I2C
	---help---
	  Support for BT856 video decoder.

	  To compile this driver as a module, choose M here: the
	  module will be called bt856.

config VIDEO_BT866
	tristate "BT866 VideoStream decoder"
	depends on VIDEO_V4L2 && I2C
	---help---
	  Support for BT866 video decoder.

	  To compile this driver as a module, choose M here: the
	  module will be called bt866.

config VIDEO_KS0127
	tristate "KS0127 video decoder"
	depends on VIDEO_V4L2 && I2C
	---help---
	  Support for KS0127 video decoder.

	  This chip is used on AverMedia AVS6EYES Zoran-based MJPEG
	  cards.

	  To compile this driver as a module, choose M here: the
	  module will be called ks0127.

config VIDEO_ML86V7667
	tristate "OKI ML86V7667 video decoder"
	depends on VIDEO_V4L2 && I2C
	---help---
	  Support for the OKI Semiconductor ML86V7667 video decoder.

	  To compile this driver as a module, choose M here: the
	  module will be called ml86v7667.

config VIDEO_SAA7110
	tristate "Philips SAA7110 video decoder"
	depends on VIDEO_V4L2 && I2C
	---help---
	  Support for the Philips SAA7110 video decoders.

	  To compile this driver as a module, choose M here: the
	  module will be called saa7110.

config VIDEO_SAA711X
	tristate "Philips SAA7111/3/4/5 video decoders"
	depends on VIDEO_V4L2 && I2C
	---help---
	  Support for the Philips SAA7111/3/4/5 video decoders.

	  To compile this driver as a module, choose M here: the
	  module will be called saa7115.

config VIDEO_SAA7191
	tristate "Philips SAA7191 video decoder"
	depends on VIDEO_V4L2 && I2C
	---help---
	  Support for the Philips SAA7191 video decoder.

	  To compile this driver as a module, choose M here: the
	  module will be called saa7191.

config VIDEO_TVP514X
	tristate "Texas Instruments TVP514x video decoder"
	depends on VIDEO_V4L2 && I2C
	---help---
	  This is a Video4Linux2 sensor-level driver for the TI TVP5146/47
	  decoder. It is currently working with the TI OMAP3 camera
	  controller.

	  To compile this driver as a module, choose M here: the
	  module will be called tvp514x.

config VIDEO_TVP5150
	tristate "Texas Instruments TVP5150 video decoder"
	depends on VIDEO_V4L2 && I2C
	---help---
	  Support for the Texas Instruments TVP5150 video decoder.

	  To compile this driver as a module, choose M here: the
	  module will be called tvp5150.

config VIDEO_TVP7002
	tristate "Texas Instruments TVP7002 video decoder"
	depends on VIDEO_V4L2 && I2C
	---help---
	  Support for the Texas Instruments TVP7002 video decoder.

	  To compile this driver as a module, choose M here: the
	  module will be called tvp7002.

config VIDEO_TW2804
	tristate "Techwell TW2804 multiple video decoder"
	depends on VIDEO_V4L2 && I2C
	---help---
	  Support for the Techwell tw2804 multiple video decoder.

	  To compile this driver as a module, choose M here: the
	  module will be called tw2804.

config VIDEO_TW9903
	tristate "Techwell TW9903 video decoder"
	depends on VIDEO_V4L2 && I2C
	---help---
	  Support for the Techwell tw9903 multi-standard video decoder
	  with high quality down scaler.

	  To compile this driver as a module, choose M here: the
	  module will be called tw9903.

config VIDEO_TW9906
	tristate "Techwell TW9906 video decoder"
	depends on VIDEO_V4L2 && I2C
	---help---
	  Support for the Techwell tw9906 enhanced multi-standard comb filter
	  video decoder with YCbCr input support.

	  To compile this driver as a module, choose M here: the
	  module will be called tw9906.

config VIDEO_VPX3220
	tristate "vpx3220a, vpx3216b & vpx3214c video decoders"
	depends on VIDEO_V4L2 && I2C
	---help---
	  Support for VPX322x video decoders.

	  To compile this driver as a module, choose M here: the
	  module will be called vpx3220.

comment "Video and audio decoders"

config VIDEO_SAA717X
	tristate "Philips SAA7171/3/4 audio/video decoders"
	depends on VIDEO_V4L2 && I2C
	---help---
	  Support for the Philips SAA7171/3/4 audio/video decoders.

	  To compile this driver as a module, choose M here: the
	  module will be called saa717x.

source "drivers/media/i2c/cx25840/Kconfig"

comment "Video encoders"

config VIDEO_SAA7127
	tristate "Philips SAA7127/9 digital video encoders"
	depends on VIDEO_V4L2 && I2C
	---help---
	  Support for the Philips SAA7127/9 digital video encoders.

	  To compile this driver as a module, choose M here: the
	  module will be called saa7127.

config VIDEO_SAA7185
	tristate "Philips SAA7185 video encoder"
	depends on VIDEO_V4L2 && I2C
	---help---
	  Support for the Philips SAA7185 video encoder.

	  To compile this driver as a module, choose M here: the
	  module will be called saa7185.

config VIDEO_ADV7170
	tristate "Analog Devices ADV7170 video encoder"
	depends on VIDEO_V4L2 && I2C
	---help---
	  Support for the Analog Devices ADV7170 video encoder driver

	  To compile this driver as a module, choose M here: the
	  module will be called adv7170.

config VIDEO_ADV7175
	tristate "Analog Devices ADV7175 video encoder"
	depends on VIDEO_V4L2 && I2C
	---help---
	  Support for the Analog Devices ADV7175 video encoder driver

	  To compile this driver as a module, choose M here: the
	  module will be called adv7175.

config VIDEO_ADV7343
	tristate "ADV7343 video encoder"
	depends on I2C
	help
	  Support for Analog Devices I2C bus based ADV7343 encoder.

	  To compile this driver as a module, choose M here: the
	  module will be called adv7343.

config VIDEO_ADV7393
	tristate "ADV7393 video encoder"
	depends on I2C
	help
	  Support for Analog Devices I2C bus based ADV7393 encoder.

	  To compile this driver as a module, choose M here: the
	  module will be called adv7393.

config VIDEO_ADV7511
<<<<<<< HEAD
	tristate "Analog Devices ADV7511 HDMI transmitter"
	depends on VIDEO_V4L2 && I2C
	---help---
	  Support for the Analog Devices ADV7511 HDMI transmitter driver
=======
	tristate "Analog Devices ADV7511 encoder"
	depends on VIDEO_V4L2 && I2C && VIDEO_V4L2_SUBDEV_API
	---help---
	  Support for the Analog Devices ADV7511 video encoder.

	  This is a Analog Devices HDMI transmitter.
>>>>>>> 5e01dc7b

	  To compile this driver as a module, choose M here: the
	  module will be called adv7511.

config VIDEO_AD9389B
	tristate "Analog Devices AD9389B encoder"
	depends on VIDEO_V4L2 && I2C && VIDEO_V4L2_SUBDEV_API
	---help---
	  Support for the Analog Devices AD9389B video encoder.

	  This is a Analog Devices HDMI transmitter.

	  To compile this driver as a module, choose M here: the
	  module will be called ad9389b.

config VIDEO_AK881X
	tristate "AK8813/AK8814 video encoders"
	depends on I2C
	help
	  Video output driver for AKM AK8813 and AK8814 TV encoders

config VIDEO_THS8200
	tristate "Texas Instruments THS8200 video encoder"
	depends on VIDEO_V4L2 && I2C
	---help---
	  Support for the Texas Instruments THS8200 video encoder.

	  To compile this driver as a module, choose M here: the
	  module will be called ths8200.

comment "Camera sensor devices"

config VIDEO_APTINA_PLL
	tristate

config VIDEO_SMIAPP_PLL
	tristate

config VIDEO_OV7640
	tristate "OmniVision OV7640 sensor support"
	depends on I2C && VIDEO_V4L2
	depends on MEDIA_CAMERA_SUPPORT
	---help---
	  This is a Video4Linux2 sensor-level driver for the OmniVision
	  OV7640 camera.

	  To compile this driver as a module, choose M here: the
	  module will be called ov7640.

config VIDEO_OV7670
	tristate "OmniVision OV7670 sensor support"
	depends on I2C && VIDEO_V4L2
	depends on MEDIA_CAMERA_SUPPORT
	---help---
	  This is a Video4Linux2 sensor-level driver for the OmniVision
	  OV7670 VGA camera.  It currently only works with the M88ALP01
	  controller.

config VIDEO_OV9650
	tristate "OmniVision OV9650/OV9652 sensor support"
	depends on I2C && VIDEO_V4L2 && VIDEO_V4L2_SUBDEV_API
	---help---
	  This is a V4L2 sensor-level driver for the Omnivision
	  OV9650 and OV9652 camera sensors.

config VIDEO_VS6624
	tristate "ST VS6624 sensor support"
	depends on VIDEO_V4L2 && I2C
	depends on MEDIA_CAMERA_SUPPORT
	---help---
	  This is a Video4Linux2 sensor-level driver for the ST VS6624
	  camera.

	  To compile this driver as a module, choose M here: the
	  module will be called vs6624.

config VIDEO_MT9M032
	tristate "MT9M032 camera sensor support"
	depends on I2C && VIDEO_V4L2 && VIDEO_V4L2_SUBDEV_API
	depends on MEDIA_CAMERA_SUPPORT
	select VIDEO_APTINA_PLL
	---help---
	  This driver supports MT9M032 camera sensors from Aptina, monochrome
	  models only.

config VIDEO_MT9P031
	tristate "Aptina MT9P031 support"
	depends on I2C && VIDEO_V4L2 && VIDEO_V4L2_SUBDEV_API
	depends on MEDIA_CAMERA_SUPPORT
	select VIDEO_APTINA_PLL
	---help---
	  This is a Video4Linux2 sensor-level driver for the Aptina
	  (Micron) mt9p031 5 Mpixel camera.

config VIDEO_MT9T001
	tristate "Aptina MT9T001 support"
	depends on I2C && VIDEO_V4L2 && VIDEO_V4L2_SUBDEV_API
	depends on MEDIA_CAMERA_SUPPORT
	---help---
	  This is a Video4Linux2 sensor-level driver for the Aptina
	  (Micron) mt0t001 3 Mpixel camera.

config VIDEO_MT9V011
	tristate "Micron mt9v011 sensor support"
	depends on I2C && VIDEO_V4L2
	depends on MEDIA_CAMERA_SUPPORT
	---help---
	  This is a Video4Linux2 sensor-level driver for the Micron
	  mt0v011 1.3 Mpixel camera.  It currently only works with the
	  em28xx driver.

config VIDEO_MT9V032
	tristate "Micron MT9V032 sensor support"
	depends on I2C && VIDEO_V4L2 && VIDEO_V4L2_SUBDEV_API
	depends on MEDIA_CAMERA_SUPPORT
	---help---
	  This is a Video4Linux2 sensor-level driver for the Micron
	  MT9V032 752x480 CMOS sensor.

config VIDEO_TCM825X
	tristate "TCM825x camera sensor support"
	depends on I2C && VIDEO_V4L2 && VIDEO_V4L2_INT_DEVICE
	depends on MEDIA_CAMERA_SUPPORT
	---help---
	  This is a driver for the Toshiba TCM825x VGA camera sensor.
	  It is used for example in Nokia N800.

config VIDEO_SR030PC30
	tristate "Siliconfile SR030PC30 sensor support"
	depends on I2C && VIDEO_V4L2
	depends on MEDIA_CAMERA_SUPPORT
	---help---
	  This driver supports SR030PC30 VGA camera from Siliconfile

config VIDEO_NOON010PC30
	tristate "Siliconfile NOON010PC30 sensor support"
	depends on I2C && VIDEO_V4L2 && VIDEO_V4L2_SUBDEV_API
	depends on MEDIA_CAMERA_SUPPORT
	---help---
	  This driver supports NOON010PC30 CIF camera from Siliconfile

source "drivers/media/i2c/m5mols/Kconfig"

config VIDEO_S5K6AA
	tristate "Samsung S5K6AAFX sensor support"
	depends on MEDIA_CAMERA_SUPPORT
	depends on I2C && VIDEO_V4L2 && VIDEO_V4L2_SUBDEV_API
	---help---
	  This is a V4L2 sensor-level driver for Samsung S5K6AA(FX) 1.3M
	  camera sensor with an embedded SoC image signal processor.

config VIDEO_S5K4ECGX
        tristate "Samsung S5K4ECGX sensor support"
        depends on I2C && VIDEO_V4L2 && VIDEO_V4L2_SUBDEV_API
        ---help---
          This is a V4L2 sensor-level driver for Samsung S5K4ECGX 5M
          camera sensor with an embedded SoC image signal processor.

source "drivers/media/i2c/smiapp/Kconfig"

config VIDEO_S5C73M3
	tristate "Samsung S5C73M3 sensor support"
	depends on I2C && SPI && VIDEO_V4L2 && VIDEO_V4L2_SUBDEV_API
	---help---
	  This is a V4L2 sensor-level driver for Samsung S5C73M3
	  8 Mpixel camera.

comment "Flash devices"

config VIDEO_ADP1653
	tristate "ADP1653 flash support"
	depends on I2C && VIDEO_V4L2 && MEDIA_CONTROLLER
	depends on MEDIA_CAMERA_SUPPORT
	---help---
	  This is a driver for the ADP1653 flash controller. It is used for
	  example in Nokia N900.

config VIDEO_AS3645A
	tristate "AS3645A flash driver support"
	depends on I2C && VIDEO_V4L2 && MEDIA_CONTROLLER
	depends on MEDIA_CAMERA_SUPPORT
	---help---
	  This is a driver for the AS3645A and LM3555 flash controllers. It has
	  build in control for flash, torch and indicator LEDs.

comment "Video improvement chips"

config VIDEO_UPD64031A
	tristate "NEC Electronics uPD64031A Ghost Reduction"
	depends on VIDEO_V4L2 && I2C
	---help---
	  Support for the NEC Electronics uPD64031A Ghost Reduction
	  video chip. It is most often found in NTSC TV cards made for
	  Japan and is used to reduce the 'ghosting' effect that can
	  be present in analog TV broadcasts.

	  To compile this driver as a module, choose M here: the
	  module will be called upd64031a.

config VIDEO_UPD64083
	tristate "NEC Electronics uPD64083 3-Dimensional Y/C separation"
	depends on VIDEO_V4L2 && I2C
	---help---
	  Support for the NEC Electronics uPD64083 3-Dimensional Y/C
	  separation video chip. It is used to improve the quality of
	  the colors of a composite signal.

	  To compile this driver as a module, choose M here: the
	  module will be called upd64083.

comment "Miscelaneous helper chips"

config VIDEO_THS7303
	tristate "THS7303/53 Video Amplifier"
	depends on VIDEO_V4L2 && I2C
	help
	  Support for TI THS7303/53 video amplifier

	  To compile this driver as a module, choose M here: the
	  module will be called ths7303.

config VIDEO_M52790
	tristate "Mitsubishi M52790 A/V switch"
	depends on VIDEO_V4L2 && I2C
	---help---
	 Support for the Mitsubishi M52790 A/V switch.

	 To compile this driver as a module, choose M here: the
	 module will be called m52790.
endmenu

menu "Sensors used on soc_camera driver"

if SOC_CAMERA
	source "drivers/media/i2c/soc_camera/Kconfig"
endif

endmenu

endif<|MERGE_RESOLUTION|>--- conflicted
+++ resolved
@@ -430,19 +430,12 @@
 	  module will be called adv7393.
 
 config VIDEO_ADV7511
-<<<<<<< HEAD
-	tristate "Analog Devices ADV7511 HDMI transmitter"
-	depends on VIDEO_V4L2 && I2C
-	---help---
-	  Support for the Analog Devices ADV7511 HDMI transmitter driver
-=======
 	tristate "Analog Devices ADV7511 encoder"
 	depends on VIDEO_V4L2 && I2C && VIDEO_V4L2_SUBDEV_API
 	---help---
 	  Support for the Analog Devices ADV7511 video encoder.
 
 	  This is a Analog Devices HDMI transmitter.
->>>>>>> 5e01dc7b
 
 	  To compile this driver as a module, choose M here: the
 	  module will be called adv7511.
