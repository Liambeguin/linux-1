/*
 * ispccdc.c
 *
 * TI OMAP3 ISP - CCDC module
 *
 * Copyright (C) 2009-2010 Nokia Corporation
 * Copyright (C) 2009 Texas Instruments, Inc.
 *
 * Contacts: Laurent Pinchart <laurent.pinchart@ideasonboard.com>
 *	     Sakari Ailus <sakari.ailus@iki.fi>
 *
 * This program is free software; you can redistribute it and/or modify
 * it under the terms of the GNU General Public License version 2 as
 * published by the Free Software Foundation.
 */

#include <linux/module.h>
#include <linux/uaccess.h>
#include <linux/delay.h>
#include <linux/device.h>
#include <linux/dma-mapping.h>
#include <linux/mm.h>
#include <linux/sched.h>
#include <linux/slab.h>
#include <media/v4l2-event.h>

#include "isp.h"
#include "ispreg.h"
#include "ispccdc.h"

#define CCDC_MIN_WIDTH		32
#define CCDC_MIN_HEIGHT		32

static struct v4l2_mbus_framefmt *
__ccdc_get_format(struct isp_ccdc_device *ccdc, struct v4l2_subdev_pad_config *cfg,
		  unsigned int pad, enum v4l2_subdev_format_whence which);

static const unsigned int ccdc_fmts[] = {
	MEDIA_BUS_FMT_Y8_1X8,
	MEDIA_BUS_FMT_Y10_1X10,
	MEDIA_BUS_FMT_Y12_1X12,
	MEDIA_BUS_FMT_SGRBG8_1X8,
	MEDIA_BUS_FMT_SRGGB8_1X8,
	MEDIA_BUS_FMT_SBGGR8_1X8,
	MEDIA_BUS_FMT_SGBRG8_1X8,
	MEDIA_BUS_FMT_SGRBG10_1X10,
	MEDIA_BUS_FMT_SRGGB10_1X10,
	MEDIA_BUS_FMT_SBGGR10_1X10,
	MEDIA_BUS_FMT_SGBRG10_1X10,
	MEDIA_BUS_FMT_SGRBG12_1X12,
	MEDIA_BUS_FMT_SRGGB12_1X12,
	MEDIA_BUS_FMT_SBGGR12_1X12,
	MEDIA_BUS_FMT_SGBRG12_1X12,
	MEDIA_BUS_FMT_YUYV8_2X8,
	MEDIA_BUS_FMT_UYVY8_2X8,
};

/*
 * ccdc_print_status - Print current CCDC Module register values.
 * @ccdc: Pointer to ISP CCDC device.
 *
 * Also prints other debug information stored in the CCDC module.
 */
#define CCDC_PRINT_REGISTER(isp, name)\
	dev_dbg(isp->dev, "###CCDC " #name "=0x%08x\n", \
		isp_reg_readl(isp, OMAP3_ISP_IOMEM_CCDC, ISPCCDC_##name))

static void ccdc_print_status(struct isp_ccdc_device *ccdc)
{
	struct isp_device *isp = to_isp_device(ccdc);

	dev_dbg(isp->dev, "-------------CCDC Register dump-------------\n");

	CCDC_PRINT_REGISTER(isp, PCR);
	CCDC_PRINT_REGISTER(isp, SYN_MODE);
	CCDC_PRINT_REGISTER(isp, HD_VD_WID);
	CCDC_PRINT_REGISTER(isp, PIX_LINES);
	CCDC_PRINT_REGISTER(isp, HORZ_INFO);
	CCDC_PRINT_REGISTER(isp, VERT_START);
	CCDC_PRINT_REGISTER(isp, VERT_LINES);
	CCDC_PRINT_REGISTER(isp, CULLING);
	CCDC_PRINT_REGISTER(isp, HSIZE_OFF);
	CCDC_PRINT_REGISTER(isp, SDOFST);
	CCDC_PRINT_REGISTER(isp, SDR_ADDR);
	CCDC_PRINT_REGISTER(isp, CLAMP);
	CCDC_PRINT_REGISTER(isp, DCSUB);
	CCDC_PRINT_REGISTER(isp, COLPTN);
	CCDC_PRINT_REGISTER(isp, BLKCMP);
	CCDC_PRINT_REGISTER(isp, FPC);
	CCDC_PRINT_REGISTER(isp, FPC_ADDR);
	CCDC_PRINT_REGISTER(isp, VDINT);
	CCDC_PRINT_REGISTER(isp, ALAW);
	CCDC_PRINT_REGISTER(isp, REC656IF);
	CCDC_PRINT_REGISTER(isp, CFG);
	CCDC_PRINT_REGISTER(isp, FMTCFG);
	CCDC_PRINT_REGISTER(isp, FMT_HORZ);
	CCDC_PRINT_REGISTER(isp, FMT_VERT);
	CCDC_PRINT_REGISTER(isp, PRGEVEN0);
	CCDC_PRINT_REGISTER(isp, PRGEVEN1);
	CCDC_PRINT_REGISTER(isp, PRGODD0);
	CCDC_PRINT_REGISTER(isp, PRGODD1);
	CCDC_PRINT_REGISTER(isp, VP_OUT);
	CCDC_PRINT_REGISTER(isp, LSC_CONFIG);
	CCDC_PRINT_REGISTER(isp, LSC_INITIAL);
	CCDC_PRINT_REGISTER(isp, LSC_TABLE_BASE);
	CCDC_PRINT_REGISTER(isp, LSC_TABLE_OFFSET);

	dev_dbg(isp->dev, "--------------------------------------------\n");
}

/*
 * omap3isp_ccdc_busy - Get busy state of the CCDC.
 * @ccdc: Pointer to ISP CCDC device.
 */
int omap3isp_ccdc_busy(struct isp_ccdc_device *ccdc)
{
	struct isp_device *isp = to_isp_device(ccdc);

	return isp_reg_readl(isp, OMAP3_ISP_IOMEM_CCDC, ISPCCDC_PCR) &
		ISPCCDC_PCR_BUSY;
}

/* -----------------------------------------------------------------------------
 * Lens Shading Compensation
 */

/*
 * ccdc_lsc_validate_config - Check that LSC configuration is valid.
 * @ccdc: Pointer to ISP CCDC device.
 * @lsc_cfg: the LSC configuration to check.
 *
 * Returns 0 if the LSC configuration is valid, or -EINVAL if invalid.
 */
static int ccdc_lsc_validate_config(struct isp_ccdc_device *ccdc,
				    struct omap3isp_ccdc_lsc_config *lsc_cfg)
{
	struct isp_device *isp = to_isp_device(ccdc);
	struct v4l2_mbus_framefmt *format;
	unsigned int paxel_width, paxel_height;
	unsigned int paxel_shift_x, paxel_shift_y;
	unsigned int min_width, min_height, min_size;
	unsigned int input_width, input_height;

	paxel_shift_x = lsc_cfg->gain_mode_m;
	paxel_shift_y = lsc_cfg->gain_mode_n;

	if ((paxel_shift_x < 2) || (paxel_shift_x > 6) ||
	    (paxel_shift_y < 2) || (paxel_shift_y > 6)) {
		dev_dbg(isp->dev, "CCDC: LSC: Invalid paxel size\n");
		return -EINVAL;
	}

	if (lsc_cfg->offset & 3) {
		dev_dbg(isp->dev, "CCDC: LSC: Offset must be a multiple of "
			"4\n");
		return -EINVAL;
	}

	if ((lsc_cfg->initial_x & 1) || (lsc_cfg->initial_y & 1)) {
		dev_dbg(isp->dev, "CCDC: LSC: initial_x and y must be even\n");
		return -EINVAL;
	}

	format = __ccdc_get_format(ccdc, NULL, CCDC_PAD_SINK,
				   V4L2_SUBDEV_FORMAT_ACTIVE);
	input_width = format->width;
	input_height = format->height;

	/* Calculate minimum bytesize for validation */
	paxel_width = 1 << paxel_shift_x;
	min_width = ((input_width + lsc_cfg->initial_x + paxel_width - 1)
		     >> paxel_shift_x) + 1;

	paxel_height = 1 << paxel_shift_y;
	min_height = ((input_height + lsc_cfg->initial_y + paxel_height - 1)
		     >> paxel_shift_y) + 1;

	min_size = 4 * min_width * min_height;
	if (min_size > lsc_cfg->size) {
		dev_dbg(isp->dev, "CCDC: LSC: too small table\n");
		return -EINVAL;
	}
	if (lsc_cfg->offset < (min_width * 4)) {
		dev_dbg(isp->dev, "CCDC: LSC: Offset is too small\n");
		return -EINVAL;
	}
	if ((lsc_cfg->size / lsc_cfg->offset) < min_height) {
		dev_dbg(isp->dev, "CCDC: LSC: Wrong size/offset combination\n");
		return -EINVAL;
	}
	return 0;
}

/*
 * ccdc_lsc_program_table - Program Lens Shading Compensation table address.
 * @ccdc: Pointer to ISP CCDC device.
 */
static void ccdc_lsc_program_table(struct isp_ccdc_device *ccdc,
				   dma_addr_t addr)
{
	isp_reg_writel(to_isp_device(ccdc), addr,
		       OMAP3_ISP_IOMEM_CCDC, ISPCCDC_LSC_TABLE_BASE);
}

/*
 * ccdc_lsc_setup_regs - Configures the lens shading compensation module
 * @ccdc: Pointer to ISP CCDC device.
 */
static void ccdc_lsc_setup_regs(struct isp_ccdc_device *ccdc,
				struct omap3isp_ccdc_lsc_config *cfg)
{
	struct isp_device *isp = to_isp_device(ccdc);
	int reg;

	isp_reg_writel(isp, cfg->offset, OMAP3_ISP_IOMEM_CCDC,
		       ISPCCDC_LSC_TABLE_OFFSET);

	reg = 0;
	reg |= cfg->gain_mode_n << ISPCCDC_LSC_GAIN_MODE_N_SHIFT;
	reg |= cfg->gain_mode_m << ISPCCDC_LSC_GAIN_MODE_M_SHIFT;
	reg |= cfg->gain_format << ISPCCDC_LSC_GAIN_FORMAT_SHIFT;
	isp_reg_writel(isp, reg, OMAP3_ISP_IOMEM_CCDC, ISPCCDC_LSC_CONFIG);

	reg = 0;
	reg &= ~ISPCCDC_LSC_INITIAL_X_MASK;
	reg |= cfg->initial_x << ISPCCDC_LSC_INITIAL_X_SHIFT;
	reg &= ~ISPCCDC_LSC_INITIAL_Y_MASK;
	reg |= cfg->initial_y << ISPCCDC_LSC_INITIAL_Y_SHIFT;
	isp_reg_writel(isp, reg, OMAP3_ISP_IOMEM_CCDC,
		       ISPCCDC_LSC_INITIAL);
}

static int ccdc_lsc_wait_prefetch(struct isp_ccdc_device *ccdc)
{
	struct isp_device *isp = to_isp_device(ccdc);
	unsigned int wait;

	isp_reg_writel(isp, IRQ0STATUS_CCDC_LSC_PREF_COMP_IRQ,
		       OMAP3_ISP_IOMEM_MAIN, ISP_IRQ0STATUS);

	/* timeout 1 ms */
	for (wait = 0; wait < 1000; wait++) {
		if (isp_reg_readl(isp, OMAP3_ISP_IOMEM_MAIN, ISP_IRQ0STATUS) &
				  IRQ0STATUS_CCDC_LSC_PREF_COMP_IRQ) {
			isp_reg_writel(isp, IRQ0STATUS_CCDC_LSC_PREF_COMP_IRQ,
				       OMAP3_ISP_IOMEM_MAIN, ISP_IRQ0STATUS);
			return 0;
		}

		rmb();
		udelay(1);
	}

	return -ETIMEDOUT;
}

/*
 * __ccdc_lsc_enable - Enables/Disables the Lens Shading Compensation module.
 * @ccdc: Pointer to ISP CCDC device.
 * @enable: 0 Disables LSC, 1 Enables LSC.
 */
static int __ccdc_lsc_enable(struct isp_ccdc_device *ccdc, int enable)
{
	struct isp_device *isp = to_isp_device(ccdc);
	const struct v4l2_mbus_framefmt *format =
		__ccdc_get_format(ccdc, NULL, CCDC_PAD_SINK,
				  V4L2_SUBDEV_FORMAT_ACTIVE);

	if ((format->code != MEDIA_BUS_FMT_SGRBG10_1X10) &&
	    (format->code != MEDIA_BUS_FMT_SRGGB10_1X10) &&
	    (format->code != MEDIA_BUS_FMT_SBGGR10_1X10) &&
	    (format->code != MEDIA_BUS_FMT_SGBRG10_1X10))
		return -EINVAL;

	if (enable)
		omap3isp_sbl_enable(isp, OMAP3_ISP_SBL_CCDC_LSC_READ);

	isp_reg_clr_set(isp, OMAP3_ISP_IOMEM_CCDC, ISPCCDC_LSC_CONFIG,
			ISPCCDC_LSC_ENABLE, enable ? ISPCCDC_LSC_ENABLE : 0);

	if (enable) {
		if (ccdc_lsc_wait_prefetch(ccdc) < 0) {
			isp_reg_clr(isp, OMAP3_ISP_IOMEM_CCDC,
				    ISPCCDC_LSC_CONFIG, ISPCCDC_LSC_ENABLE);
			ccdc->lsc.state = LSC_STATE_STOPPED;
			dev_warn(to_device(ccdc), "LSC prefetch timeout\n");
			return -ETIMEDOUT;
		}
		ccdc->lsc.state = LSC_STATE_RUNNING;
	} else {
		ccdc->lsc.state = LSC_STATE_STOPPING;
	}

	return 0;
}

static int ccdc_lsc_busy(struct isp_ccdc_device *ccdc)
{
	struct isp_device *isp = to_isp_device(ccdc);

	return isp_reg_readl(isp, OMAP3_ISP_IOMEM_CCDC, ISPCCDC_LSC_CONFIG) &
			     ISPCCDC_LSC_BUSY;
}

/* __ccdc_lsc_configure - Apply a new configuration to the LSC engine
 * @ccdc: Pointer to ISP CCDC device
 * @req: New configuration request
 *
 * context: in_interrupt()
 */
static int __ccdc_lsc_configure(struct isp_ccdc_device *ccdc,
				struct ispccdc_lsc_config_req *req)
{
	if (!req->enable)
		return -EINVAL;

	if (ccdc_lsc_validate_config(ccdc, &req->config) < 0) {
		dev_dbg(to_device(ccdc), "Discard LSC configuration\n");
		return -EINVAL;
	}

	if (ccdc_lsc_busy(ccdc))
		return -EBUSY;

	ccdc_lsc_setup_regs(ccdc, &req->config);
	ccdc_lsc_program_table(ccdc, req->table.dma);
	return 0;
}

/*
 * ccdc_lsc_error_handler - Handle LSC prefetch error scenario.
 * @ccdc: Pointer to ISP CCDC device.
 *
 * Disables LSC, and defers enablement to shadow registers update time.
 */
static void ccdc_lsc_error_handler(struct isp_ccdc_device *ccdc)
{
	struct isp_device *isp = to_isp_device(ccdc);
	/*
	 * From OMAP3 TRM: When this event is pending, the module
	 * goes into transparent mode (output =input). Normal
	 * operation can be resumed at the start of the next frame
	 * after:
	 *  1) Clearing this event
	 *  2) Disabling the LSC module
	 *  3) Enabling it
	 */
	isp_reg_clr(isp, OMAP3_ISP_IOMEM_CCDC, ISPCCDC_LSC_CONFIG,
		    ISPCCDC_LSC_ENABLE);
	ccdc->lsc.state = LSC_STATE_STOPPED;
}

static void ccdc_lsc_free_request(struct isp_ccdc_device *ccdc,
				  struct ispccdc_lsc_config_req *req)
{
	struct isp_device *isp = to_isp_device(ccdc);

	if (req == NULL)
		return;

	if (req->table.addr) {
		sg_free_table(&req->table.sgt);
		dma_free_coherent(isp->dev, req->config.size, req->table.addr,
				  req->table.dma);
	}

	kfree(req);
}

static void ccdc_lsc_free_queue(struct isp_ccdc_device *ccdc,
				struct list_head *queue)
{
	struct ispccdc_lsc_config_req *req, *n;
	unsigned long flags;

	spin_lock_irqsave(&ccdc->lsc.req_lock, flags);
	list_for_each_entry_safe(req, n, queue, list) {
		list_del(&req->list);
		spin_unlock_irqrestore(&ccdc->lsc.req_lock, flags);
		ccdc_lsc_free_request(ccdc, req);
		spin_lock_irqsave(&ccdc->lsc.req_lock, flags);
	}
	spin_unlock_irqrestore(&ccdc->lsc.req_lock, flags);
}

static void ccdc_lsc_free_table_work(struct work_struct *work)
{
	struct isp_ccdc_device *ccdc;
	struct ispccdc_lsc *lsc;

	lsc = container_of(work, struct ispccdc_lsc, table_work);
	ccdc = container_of(lsc, struct isp_ccdc_device, lsc);

	ccdc_lsc_free_queue(ccdc, &lsc->free_queue);
}

/*
 * ccdc_lsc_config - Configure the LSC module from a userspace request
 *
 * Store the request LSC configuration in the LSC engine request pointer. The
 * configuration will be applied to the hardware when the CCDC will be enabled,
 * or at the next LSC interrupt if the CCDC is already running.
 */
static int ccdc_lsc_config(struct isp_ccdc_device *ccdc,
			   struct omap3isp_ccdc_update_config *config)
{
	struct isp_device *isp = to_isp_device(ccdc);
	struct ispccdc_lsc_config_req *req;
	unsigned long flags;
	u16 update;
	int ret;

	update = config->update &
		 (OMAP3ISP_CCDC_CONFIG_LSC | OMAP3ISP_CCDC_TBL_LSC);
	if (!update)
		return 0;

	if (update != (OMAP3ISP_CCDC_CONFIG_LSC | OMAP3ISP_CCDC_TBL_LSC)) {
		dev_dbg(to_device(ccdc), "%s: Both LSC configuration and table "
			"need to be supplied\n", __func__);
		return -EINVAL;
	}

	req = kzalloc(sizeof(*req), GFP_KERNEL);
	if (req == NULL)
		return -ENOMEM;

	if (config->flag & OMAP3ISP_CCDC_CONFIG_LSC) {
		if (copy_from_user(&req->config, config->lsc_cfg,
				   sizeof(req->config))) {
			ret = -EFAULT;
			goto done;
		}

		req->enable = 1;

		req->table.addr = dma_alloc_coherent(isp->dev, req->config.size,
						     &req->table.dma,
						     GFP_KERNEL);
		if (req->table.addr == NULL) {
			ret = -ENOMEM;
			goto done;
		}

		ret = dma_get_sgtable(isp->dev, &req->table.sgt,
				      req->table.addr, req->table.dma,
				      req->config.size);
		if (ret < 0)
			goto done;

		dma_sync_sg_for_cpu(isp->dev, req->table.sgt.sgl,
				    req->table.sgt.nents, DMA_TO_DEVICE);

		if (copy_from_user(req->table.addr, config->lsc,
				   req->config.size)) {
			ret = -EFAULT;
			goto done;
		}

		dma_sync_sg_for_device(isp->dev, req->table.sgt.sgl,
				       req->table.sgt.nents, DMA_TO_DEVICE);
	}

	spin_lock_irqsave(&ccdc->lsc.req_lock, flags);
	if (ccdc->lsc.request) {
		list_add_tail(&ccdc->lsc.request->list, &ccdc->lsc.free_queue);
		schedule_work(&ccdc->lsc.table_work);
	}
	ccdc->lsc.request = req;
	spin_unlock_irqrestore(&ccdc->lsc.req_lock, flags);

	ret = 0;

done:
	if (ret < 0)
		ccdc_lsc_free_request(ccdc, req);

	return ret;
}

static inline int ccdc_lsc_is_configured(struct isp_ccdc_device *ccdc)
{
	unsigned long flags;
	int ret;

	spin_lock_irqsave(&ccdc->lsc.req_lock, flags);
	ret = ccdc->lsc.active != NULL;
	spin_unlock_irqrestore(&ccdc->lsc.req_lock, flags);

	return ret;
}

static int ccdc_lsc_enable(struct isp_ccdc_device *ccdc)
{
	struct ispccdc_lsc *lsc = &ccdc->lsc;

	if (lsc->state != LSC_STATE_STOPPED)
		return -EINVAL;

	if (lsc->active) {
		list_add_tail(&lsc->active->list, &lsc->free_queue);
		lsc->active = NULL;
	}

	if (__ccdc_lsc_configure(ccdc, lsc->request) < 0) {
		omap3isp_sbl_disable(to_isp_device(ccdc),
				OMAP3_ISP_SBL_CCDC_LSC_READ);
		list_add_tail(&lsc->request->list, &lsc->free_queue);
		lsc->request = NULL;
		goto done;
	}

	lsc->active = lsc->request;
	lsc->request = NULL;
	__ccdc_lsc_enable(ccdc, 1);

done:
	if (!list_empty(&lsc->free_queue))
		schedule_work(&lsc->table_work);

	return 0;
}

/* -----------------------------------------------------------------------------
 * Parameters configuration
 */

/*
 * ccdc_configure_clamp - Configure optical-black or digital clamping
 * @ccdc: Pointer to ISP CCDC device.
 *
 * The CCDC performs either optical-black or digital clamp. Configure and enable
 * the selected clamp method.
 */
static void ccdc_configure_clamp(struct isp_ccdc_device *ccdc)
{
	struct isp_device *isp = to_isp_device(ccdc);
	u32 clamp;

	if (ccdc->obclamp) {
		clamp  = ccdc->clamp.obgain << ISPCCDC_CLAMP_OBGAIN_SHIFT;
		clamp |= ccdc->clamp.oblen << ISPCCDC_CLAMP_OBSLEN_SHIFT;
		clamp |= ccdc->clamp.oblines << ISPCCDC_CLAMP_OBSLN_SHIFT;
		clamp |= ccdc->clamp.obstpixel << ISPCCDC_CLAMP_OBST_SHIFT;
		isp_reg_writel(isp, clamp, OMAP3_ISP_IOMEM_CCDC, ISPCCDC_CLAMP);
	} else {
		isp_reg_writel(isp, ccdc->clamp.dcsubval,
			       OMAP3_ISP_IOMEM_CCDC, ISPCCDC_DCSUB);
	}

	isp_reg_clr_set(isp, OMAP3_ISP_IOMEM_CCDC, ISPCCDC_CLAMP,
			ISPCCDC_CLAMP_CLAMPEN,
			ccdc->obclamp ? ISPCCDC_CLAMP_CLAMPEN : 0);
}

/*
 * ccdc_configure_fpc - Configure Faulty Pixel Correction
 * @ccdc: Pointer to ISP CCDC device.
 */
static void ccdc_configure_fpc(struct isp_ccdc_device *ccdc)
{
	struct isp_device *isp = to_isp_device(ccdc);

	isp_reg_clr(isp, OMAP3_ISP_IOMEM_CCDC, ISPCCDC_FPC, ISPCCDC_FPC_FPCEN);

	if (!ccdc->fpc_en)
		return;

	isp_reg_writel(isp, ccdc->fpc.dma, OMAP3_ISP_IOMEM_CCDC,
		       ISPCCDC_FPC_ADDR);
	/* The FPNUM field must be set before enabling FPC. */
	isp_reg_writel(isp, (ccdc->fpc.fpnum << ISPCCDC_FPC_FPNUM_SHIFT),
		       OMAP3_ISP_IOMEM_CCDC, ISPCCDC_FPC);
	isp_reg_writel(isp, (ccdc->fpc.fpnum << ISPCCDC_FPC_FPNUM_SHIFT) |
		       ISPCCDC_FPC_FPCEN, OMAP3_ISP_IOMEM_CCDC, ISPCCDC_FPC);
}

/*
 * ccdc_configure_black_comp - Configure Black Level Compensation.
 * @ccdc: Pointer to ISP CCDC device.
 */
static void ccdc_configure_black_comp(struct isp_ccdc_device *ccdc)
{
	struct isp_device *isp = to_isp_device(ccdc);
	u32 blcomp;

	blcomp  = ccdc->blcomp.b_mg << ISPCCDC_BLKCMP_B_MG_SHIFT;
	blcomp |= ccdc->blcomp.gb_g << ISPCCDC_BLKCMP_GB_G_SHIFT;
	blcomp |= ccdc->blcomp.gr_cy << ISPCCDC_BLKCMP_GR_CY_SHIFT;
	blcomp |= ccdc->blcomp.r_ye << ISPCCDC_BLKCMP_R_YE_SHIFT;

	isp_reg_writel(isp, blcomp, OMAP3_ISP_IOMEM_CCDC, ISPCCDC_BLKCMP);
}

/*
 * ccdc_configure_lpf - Configure Low-Pass Filter (LPF).
 * @ccdc: Pointer to ISP CCDC device.
 */
static void ccdc_configure_lpf(struct isp_ccdc_device *ccdc)
{
	struct isp_device *isp = to_isp_device(ccdc);

	isp_reg_clr_set(isp, OMAP3_ISP_IOMEM_CCDC, ISPCCDC_SYN_MODE,
			ISPCCDC_SYN_MODE_LPF,
			ccdc->lpf ? ISPCCDC_SYN_MODE_LPF : 0);
}

/*
 * ccdc_configure_alaw - Configure A-law compression.
 * @ccdc: Pointer to ISP CCDC device.
 */
static void ccdc_configure_alaw(struct isp_ccdc_device *ccdc)
{
	struct isp_device *isp = to_isp_device(ccdc);
	const struct isp_format_info *info;
	u32 alaw = 0;

	info = omap3isp_video_format_info(ccdc->formats[CCDC_PAD_SINK].code);

	switch (info->width) {
	case 8:
		return;

	case 10:
		alaw = ISPCCDC_ALAW_GWDI_9_0;
		break;
	case 11:
		alaw = ISPCCDC_ALAW_GWDI_10_1;
		break;
	case 12:
		alaw = ISPCCDC_ALAW_GWDI_11_2;
		break;
	case 13:
		alaw = ISPCCDC_ALAW_GWDI_12_3;
		break;
	}

	if (ccdc->alaw)
		alaw |= ISPCCDC_ALAW_CCDTBL;

	isp_reg_writel(isp, alaw, OMAP3_ISP_IOMEM_CCDC, ISPCCDC_ALAW);
}

/*
 * ccdc_config_imgattr - Configure sensor image specific attributes.
 * @ccdc: Pointer to ISP CCDC device.
 * @colptn: Color pattern of the sensor.
 */
static void ccdc_config_imgattr(struct isp_ccdc_device *ccdc, u32 colptn)
{
	struct isp_device *isp = to_isp_device(ccdc);

	isp_reg_writel(isp, colptn, OMAP3_ISP_IOMEM_CCDC, ISPCCDC_COLPTN);
}

/*
 * ccdc_config - Set CCDC configuration from userspace
 * @ccdc: Pointer to ISP CCDC device.
 * @ccdc_struct: Structure containing CCDC configuration sent from userspace.
 *
 * Returns 0 if successful, -EINVAL if the pointer to the configuration
 * structure is null, or the copy_from_user function fails to copy user space
 * memory to kernel space memory.
 */
static int ccdc_config(struct isp_ccdc_device *ccdc,
		       struct omap3isp_ccdc_update_config *ccdc_struct)
{
	struct isp_device *isp = to_isp_device(ccdc);
	unsigned long flags;

	spin_lock_irqsave(&ccdc->lock, flags);
	ccdc->shadow_update = 1;
	spin_unlock_irqrestore(&ccdc->lock, flags);

	if (OMAP3ISP_CCDC_ALAW & ccdc_struct->update) {
		ccdc->alaw = !!(OMAP3ISP_CCDC_ALAW & ccdc_struct->flag);
		ccdc->update |= OMAP3ISP_CCDC_ALAW;
	}

	if (OMAP3ISP_CCDC_LPF & ccdc_struct->update) {
		ccdc->lpf = !!(OMAP3ISP_CCDC_LPF & ccdc_struct->flag);
		ccdc->update |= OMAP3ISP_CCDC_LPF;
	}

	if (OMAP3ISP_CCDC_BLCLAMP & ccdc_struct->update) {
		if (copy_from_user(&ccdc->clamp, ccdc_struct->bclamp,
				   sizeof(ccdc->clamp))) {
			ccdc->shadow_update = 0;
			return -EFAULT;
		}

		ccdc->obclamp = !!(OMAP3ISP_CCDC_BLCLAMP & ccdc_struct->flag);
		ccdc->update |= OMAP3ISP_CCDC_BLCLAMP;
	}

	if (OMAP3ISP_CCDC_BCOMP & ccdc_struct->update) {
		if (copy_from_user(&ccdc->blcomp, ccdc_struct->blcomp,
				   sizeof(ccdc->blcomp))) {
			ccdc->shadow_update = 0;
			return -EFAULT;
		}

		ccdc->update |= OMAP3ISP_CCDC_BCOMP;
	}

	ccdc->shadow_update = 0;

	if (OMAP3ISP_CCDC_FPC & ccdc_struct->update) {
		struct omap3isp_ccdc_fpc fpc;
		struct ispccdc_fpc fpc_old = { .addr = NULL, };
		struct ispccdc_fpc fpc_new;
		u32 size;

		if (ccdc->state != ISP_PIPELINE_STREAM_STOPPED)
			return -EBUSY;

		ccdc->fpc_en = !!(OMAP3ISP_CCDC_FPC & ccdc_struct->flag);

		if (ccdc->fpc_en) {
			if (copy_from_user(&fpc, ccdc_struct->fpc, sizeof(fpc)))
				return -EFAULT;

			size = fpc.fpnum * 4;

			/*
			 * The table address must be 64-bytes aligned, which is
			 * guaranteed by dma_alloc_coherent().
			 */
			fpc_new.fpnum = fpc.fpnum;
			fpc_new.addr = dma_alloc_coherent(isp->dev, size,
							  &fpc_new.dma,
							  GFP_KERNEL);
			if (fpc_new.addr == NULL)
				return -ENOMEM;

			if (copy_from_user(fpc_new.addr,
					   (__force void __user *)fpc.fpcaddr,
					   size)) {
				dma_free_coherent(isp->dev, size, fpc_new.addr,
						  fpc_new.dma);
				return -EFAULT;
			}

			fpc_old = ccdc->fpc;
			ccdc->fpc = fpc_new;
		}

		ccdc_configure_fpc(ccdc);

		if (fpc_old.addr != NULL)
			dma_free_coherent(isp->dev, fpc_old.fpnum * 4,
					  fpc_old.addr, fpc_old.dma);
	}

	return ccdc_lsc_config(ccdc, ccdc_struct);
}

static void ccdc_apply_controls(struct isp_ccdc_device *ccdc)
{
	if (ccdc->update & OMAP3ISP_CCDC_ALAW) {
		ccdc_configure_alaw(ccdc);
		ccdc->update &= ~OMAP3ISP_CCDC_ALAW;
	}

	if (ccdc->update & OMAP3ISP_CCDC_LPF) {
		ccdc_configure_lpf(ccdc);
		ccdc->update &= ~OMAP3ISP_CCDC_LPF;
	}

	if (ccdc->update & OMAP3ISP_CCDC_BLCLAMP) {
		ccdc_configure_clamp(ccdc);
		ccdc->update &= ~OMAP3ISP_CCDC_BLCLAMP;
	}

	if (ccdc->update & OMAP3ISP_CCDC_BCOMP) {
		ccdc_configure_black_comp(ccdc);
		ccdc->update &= ~OMAP3ISP_CCDC_BCOMP;
	}
}

/*
 * omap3isp_ccdc_restore_context - Restore values of the CCDC module registers
 * @isp: Pointer to ISP device
 */
void omap3isp_ccdc_restore_context(struct isp_device *isp)
{
	struct isp_ccdc_device *ccdc = &isp->isp_ccdc;

	isp_reg_set(isp, OMAP3_ISP_IOMEM_CCDC, ISPCCDC_CFG, ISPCCDC_CFG_VDLC);

	ccdc->update = OMAP3ISP_CCDC_ALAW | OMAP3ISP_CCDC_LPF
		     | OMAP3ISP_CCDC_BLCLAMP | OMAP3ISP_CCDC_BCOMP;
	ccdc_apply_controls(ccdc);
	ccdc_configure_fpc(ccdc);
}

/* -----------------------------------------------------------------------------
 * Format- and pipeline-related configuration helpers
 */

/*
 * ccdc_config_vp - Configure the Video Port.
 * @ccdc: Pointer to ISP CCDC device.
 */
static void ccdc_config_vp(struct isp_ccdc_device *ccdc)
{
	struct isp_pipeline *pipe = to_isp_pipeline(&ccdc->subdev.entity);
	struct isp_device *isp = to_isp_device(ccdc);
	const struct isp_format_info *info;
	struct v4l2_mbus_framefmt *format;
	unsigned long l3_ick = pipe->l3_ick;
	unsigned int max_div = isp->revision == ISP_REVISION_15_0 ? 64 : 8;
	unsigned int div = 0;
	u32 fmtcfg = ISPCCDC_FMTCFG_VPEN;

	format = &ccdc->formats[CCDC_PAD_SOURCE_VP];

	if (!format->code) {
		/* Disable the video port when the input format isn't supported.
		 * This is indicated by a pixel code set to 0.
		 */
		isp_reg_writel(isp, 0, OMAP3_ISP_IOMEM_CCDC, ISPCCDC_FMTCFG);
		return;
	}

	isp_reg_writel(isp, (0 << ISPCCDC_FMT_HORZ_FMTSPH_SHIFT) |
		       (format->width << ISPCCDC_FMT_HORZ_FMTLNH_SHIFT),
		       OMAP3_ISP_IOMEM_CCDC, ISPCCDC_FMT_HORZ);
	isp_reg_writel(isp, (0 << ISPCCDC_FMT_VERT_FMTSLV_SHIFT) |
		       ((format->height + 1) << ISPCCDC_FMT_VERT_FMTLNV_SHIFT),
		       OMAP3_ISP_IOMEM_CCDC, ISPCCDC_FMT_VERT);

	isp_reg_writel(isp, (format->width << ISPCCDC_VP_OUT_HORZ_NUM_SHIFT) |
		       (format->height << ISPCCDC_VP_OUT_VERT_NUM_SHIFT),
		       OMAP3_ISP_IOMEM_CCDC, ISPCCDC_VP_OUT);

	info = omap3isp_video_format_info(ccdc->formats[CCDC_PAD_SINK].code);

	switch (info->width) {
	case 8:
	case 10:
		fmtcfg |= ISPCCDC_FMTCFG_VPIN_9_0;
		break;
	case 11:
		fmtcfg |= ISPCCDC_FMTCFG_VPIN_10_1;
		break;
	case 12:
		fmtcfg |= ISPCCDC_FMTCFG_VPIN_11_2;
		break;
	case 13:
		fmtcfg |= ISPCCDC_FMTCFG_VPIN_12_3;
		break;
	}

	if (pipe->input)
		div = DIV_ROUND_UP(l3_ick, pipe->max_rate);
	else if (pipe->external_rate)
		div = l3_ick / pipe->external_rate;

	div = clamp(div, 2U, max_div);
	fmtcfg |= (div - 2) << ISPCCDC_FMTCFG_VPIF_FRQ_SHIFT;

	isp_reg_writel(isp, fmtcfg, OMAP3_ISP_IOMEM_CCDC, ISPCCDC_FMTCFG);
}

/*
 * ccdc_config_outlineoffset - Configure memory saving output line offset
 * @ccdc: Pointer to ISP CCDC device.
 * @bpl: Number of bytes per line when stored in memory.
 * @field: Field order when storing interlaced formats in memory.
 *
 * Configure the offsets for the line output control:
 *
 * - The horizontal line offset is defined as the number of bytes between the
 *   start of two consecutive lines in memory. Set it to the given bytes per
 *   line value.
 *
 * - The field offset value is defined as the number of lines to offset the
 *   start of the field identified by FID = 1. Set it to one.
 *
 * - The line offset values are defined as the number of lines (as defined by
 *   the horizontal line offset) between the start of two consecutive lines for
 *   all combinations of odd/even lines in odd/even fields. When interleaving
 *   fields set them all to two lines, and to one line otherwise.
 */
static void ccdc_config_outlineoffset(struct isp_ccdc_device *ccdc,
				      unsigned int bpl,
				      enum v4l2_field field)
{
	struct isp_device *isp = to_isp_device(ccdc);
	u32 sdofst = 0;

	isp_reg_writel(isp, bpl & 0xffff, OMAP3_ISP_IOMEM_CCDC,
		       ISPCCDC_HSIZE_OFF);

	switch (field) {
	case V4L2_FIELD_INTERLACED_TB:
	case V4L2_FIELD_INTERLACED_BT:
		/* When interleaving fields in memory offset field one by one
		 * line and set the line offset to two lines.
		 */
		sdofst |= (1 << ISPCCDC_SDOFST_LOFST0_SHIFT)
		       |  (1 << ISPCCDC_SDOFST_LOFST1_SHIFT)
		       |  (1 << ISPCCDC_SDOFST_LOFST2_SHIFT)
		       |  (1 << ISPCCDC_SDOFST_LOFST3_SHIFT);
		break;

	default:
		/* In all other cases set the line offsets to one line. */
		break;
	}

	isp_reg_writel(isp, sdofst, OMAP3_ISP_IOMEM_CCDC, ISPCCDC_SDOFST);
}

/*
 * ccdc_set_outaddr - Set memory address to save output image
 * @ccdc: Pointer to ISP CCDC device.
 * @addr: ISP MMU Mapped 32-bit memory address aligned on 32 byte boundary.
 *
 * Sets the memory address where the output will be saved.
 */
static void ccdc_set_outaddr(struct isp_ccdc_device *ccdc, u32 addr)
{
	struct isp_device *isp = to_isp_device(ccdc);

	isp_reg_writel(isp, addr, OMAP3_ISP_IOMEM_CCDC, ISPCCDC_SDR_ADDR);
}

/*
 * omap3isp_ccdc_max_rate - Calculate maximum input data rate based on the input
 * @ccdc: Pointer to ISP CCDC device.
 * @max_rate: Maximum calculated data rate.
 *
 * Returns in *max_rate less value between calculated and passed
 */
void omap3isp_ccdc_max_rate(struct isp_ccdc_device *ccdc,
			    unsigned int *max_rate)
{
	struct isp_pipeline *pipe = to_isp_pipeline(&ccdc->subdev.entity);
	unsigned int rate;

	if (pipe == NULL)
		return;

	/*
	 * TRM says that for parallel sensors the maximum data rate
	 * should be 90% form L3/2 clock, otherwise just L3/2.
	 */
	if (ccdc->input == CCDC_INPUT_PARALLEL)
		rate = pipe->l3_ick / 2 * 9 / 10;
	else
		rate = pipe->l3_ick / 2;

	*max_rate = min(*max_rate, rate);
}

/*
 * ccdc_config_sync_if - Set CCDC sync interface configuration
 * @ccdc: Pointer to ISP CCDC device.
 * @parcfg: Parallel interface platform data (may be NULL)
 * @data_size: Data size
 */
static void ccdc_config_sync_if(struct isp_ccdc_device *ccdc,
				struct isp_parallel_cfg *parcfg,
				unsigned int data_size)
{
	struct isp_device *isp = to_isp_device(ccdc);
	const struct v4l2_mbus_framefmt *format;
	u32 syn_mode = ISPCCDC_SYN_MODE_VDHDEN;

	format = &ccdc->formats[CCDC_PAD_SINK];

	if (format->code == MEDIA_BUS_FMT_YUYV8_2X8 ||
	    format->code == MEDIA_BUS_FMT_UYVY8_2X8) {
		/* According to the OMAP3 TRM the input mode only affects SYNC
		 * mode, enabling BT.656 mode should take precedence. However,
		 * in practice setting the input mode to YCbCr data on 8 bits
		 * seems to be required in BT.656 mode. In SYNC mode set it to
		 * YCbCr on 16 bits as the bridge is enabled in that case.
		 */
		if (ccdc->bt656)
			syn_mode |= ISPCCDC_SYN_MODE_INPMOD_YCBCR8;
		else
			syn_mode |= ISPCCDC_SYN_MODE_INPMOD_YCBCR16;
	}

	switch (data_size) {
	case 8:
		syn_mode |= ISPCCDC_SYN_MODE_DATSIZ_8;
		break;
	case 10:
		syn_mode |= ISPCCDC_SYN_MODE_DATSIZ_10;
		break;
	case 11:
		syn_mode |= ISPCCDC_SYN_MODE_DATSIZ_11;
		break;
	case 12:
		syn_mode |= ISPCCDC_SYN_MODE_DATSIZ_12;
		break;
	}

	if (parcfg && parcfg->data_pol)
		syn_mode |= ISPCCDC_SYN_MODE_DATAPOL;

	if (parcfg && parcfg->hs_pol)
		syn_mode |= ISPCCDC_SYN_MODE_HDPOL;

	/* The polarity of the vertical sync signal output by the BT.656
	 * decoder is not documented and seems to be active low.
	 */
	if ((parcfg && parcfg->vs_pol) || ccdc->bt656)
		syn_mode |= ISPCCDC_SYN_MODE_VDPOL;

	if (parcfg && parcfg->fld_pol)
		syn_mode |= ISPCCDC_SYN_MODE_FLDPOL;

	isp_reg_writel(isp, syn_mode, OMAP3_ISP_IOMEM_CCDC, ISPCCDC_SYN_MODE);

	/* The CCDC_CFG.Y8POS bit is used in YCbCr8 input mode only. The
	 * hardware seems to ignore it in all other input modes.
	 */
	if (format->code == MEDIA_BUS_FMT_UYVY8_2X8)
		isp_reg_set(isp, OMAP3_ISP_IOMEM_CCDC, ISPCCDC_CFG,
			    ISPCCDC_CFG_Y8POS);
	else
		isp_reg_clr(isp, OMAP3_ISP_IOMEM_CCDC, ISPCCDC_CFG,
			    ISPCCDC_CFG_Y8POS);

	/* Enable or disable BT.656 mode, including error correction for the
	 * synchronization codes.
	 */
	if (ccdc->bt656)
		isp_reg_set(isp, OMAP3_ISP_IOMEM_CCDC, ISPCCDC_REC656IF,
			    ISPCCDC_REC656IF_R656ON | ISPCCDC_REC656IF_ECCFVH);
	else
		isp_reg_clr(isp, OMAP3_ISP_IOMEM_CCDC, ISPCCDC_REC656IF,
			    ISPCCDC_REC656IF_R656ON | ISPCCDC_REC656IF_ECCFVH);

}

/* CCDC formats descriptions */
static const u32 ccdc_sgrbg_pattern =
	ISPCCDC_COLPTN_Gr_Cy << ISPCCDC_COLPTN_CP0PLC0_SHIFT |
	ISPCCDC_COLPTN_R_Ye  << ISPCCDC_COLPTN_CP0PLC1_SHIFT |
	ISPCCDC_COLPTN_Gr_Cy << ISPCCDC_COLPTN_CP0PLC2_SHIFT |
	ISPCCDC_COLPTN_R_Ye  << ISPCCDC_COLPTN_CP0PLC3_SHIFT |
	ISPCCDC_COLPTN_B_Mg  << ISPCCDC_COLPTN_CP1PLC0_SHIFT |
	ISPCCDC_COLPTN_Gb_G  << ISPCCDC_COLPTN_CP1PLC1_SHIFT |
	ISPCCDC_COLPTN_B_Mg  << ISPCCDC_COLPTN_CP1PLC2_SHIFT |
	ISPCCDC_COLPTN_Gb_G  << ISPCCDC_COLPTN_CP1PLC3_SHIFT |
	ISPCCDC_COLPTN_Gr_Cy << ISPCCDC_COLPTN_CP2PLC0_SHIFT |
	ISPCCDC_COLPTN_R_Ye  << ISPCCDC_COLPTN_CP2PLC1_SHIFT |
	ISPCCDC_COLPTN_Gr_Cy << ISPCCDC_COLPTN_CP2PLC2_SHIFT |
	ISPCCDC_COLPTN_R_Ye  << ISPCCDC_COLPTN_CP2PLC3_SHIFT |
	ISPCCDC_COLPTN_B_Mg  << ISPCCDC_COLPTN_CP3PLC0_SHIFT |
	ISPCCDC_COLPTN_Gb_G  << ISPCCDC_COLPTN_CP3PLC1_SHIFT |
	ISPCCDC_COLPTN_B_Mg  << ISPCCDC_COLPTN_CP3PLC2_SHIFT |
	ISPCCDC_COLPTN_Gb_G  << ISPCCDC_COLPTN_CP3PLC3_SHIFT;

static const u32 ccdc_srggb_pattern =
	ISPCCDC_COLPTN_R_Ye  << ISPCCDC_COLPTN_CP0PLC0_SHIFT |
	ISPCCDC_COLPTN_Gr_Cy << ISPCCDC_COLPTN_CP0PLC1_SHIFT |
	ISPCCDC_COLPTN_R_Ye  << ISPCCDC_COLPTN_CP0PLC2_SHIFT |
	ISPCCDC_COLPTN_Gr_Cy << ISPCCDC_COLPTN_CP0PLC3_SHIFT |
	ISPCCDC_COLPTN_Gb_G  << ISPCCDC_COLPTN_CP1PLC0_SHIFT |
	ISPCCDC_COLPTN_B_Mg  << ISPCCDC_COLPTN_CP1PLC1_SHIFT |
	ISPCCDC_COLPTN_Gb_G  << ISPCCDC_COLPTN_CP1PLC2_SHIFT |
	ISPCCDC_COLPTN_B_Mg  << ISPCCDC_COLPTN_CP1PLC3_SHIFT |
	ISPCCDC_COLPTN_R_Ye  << ISPCCDC_COLPTN_CP2PLC0_SHIFT |
	ISPCCDC_COLPTN_Gr_Cy << ISPCCDC_COLPTN_CP2PLC1_SHIFT |
	ISPCCDC_COLPTN_R_Ye  << ISPCCDC_COLPTN_CP2PLC2_SHIFT |
	ISPCCDC_COLPTN_Gr_Cy << ISPCCDC_COLPTN_CP2PLC3_SHIFT |
	ISPCCDC_COLPTN_Gb_G  << ISPCCDC_COLPTN_CP3PLC0_SHIFT |
	ISPCCDC_COLPTN_B_Mg  << ISPCCDC_COLPTN_CP3PLC1_SHIFT |
	ISPCCDC_COLPTN_Gb_G  << ISPCCDC_COLPTN_CP3PLC2_SHIFT |
	ISPCCDC_COLPTN_B_Mg  << ISPCCDC_COLPTN_CP3PLC3_SHIFT;

static const u32 ccdc_sbggr_pattern =
	ISPCCDC_COLPTN_B_Mg  << ISPCCDC_COLPTN_CP0PLC0_SHIFT |
	ISPCCDC_COLPTN_Gb_G  << ISPCCDC_COLPTN_CP0PLC1_SHIFT |
	ISPCCDC_COLPTN_B_Mg  << ISPCCDC_COLPTN_CP0PLC2_SHIFT |
	ISPCCDC_COLPTN_Gb_G  << ISPCCDC_COLPTN_CP0PLC3_SHIFT |
	ISPCCDC_COLPTN_Gr_Cy << ISPCCDC_COLPTN_CP1PLC0_SHIFT |
	ISPCCDC_COLPTN_R_Ye  << ISPCCDC_COLPTN_CP1PLC1_SHIFT |
	ISPCCDC_COLPTN_Gr_Cy << ISPCCDC_COLPTN_CP1PLC2_SHIFT |
	ISPCCDC_COLPTN_R_Ye  << ISPCCDC_COLPTN_CP1PLC3_SHIFT |
	ISPCCDC_COLPTN_B_Mg  << ISPCCDC_COLPTN_CP2PLC0_SHIFT |
	ISPCCDC_COLPTN_Gb_G  << ISPCCDC_COLPTN_CP2PLC1_SHIFT |
	ISPCCDC_COLPTN_B_Mg  << ISPCCDC_COLPTN_CP2PLC2_SHIFT |
	ISPCCDC_COLPTN_Gb_G  << ISPCCDC_COLPTN_CP2PLC3_SHIFT |
	ISPCCDC_COLPTN_Gr_Cy << ISPCCDC_COLPTN_CP3PLC0_SHIFT |
	ISPCCDC_COLPTN_R_Ye  << ISPCCDC_COLPTN_CP3PLC1_SHIFT |
	ISPCCDC_COLPTN_Gr_Cy << ISPCCDC_COLPTN_CP3PLC2_SHIFT |
	ISPCCDC_COLPTN_R_Ye  << ISPCCDC_COLPTN_CP3PLC3_SHIFT;

static const u32 ccdc_sgbrg_pattern =
	ISPCCDC_COLPTN_Gb_G  << ISPCCDC_COLPTN_CP0PLC0_SHIFT |
	ISPCCDC_COLPTN_B_Mg  << ISPCCDC_COLPTN_CP0PLC1_SHIFT |
	ISPCCDC_COLPTN_Gb_G  << ISPCCDC_COLPTN_CP0PLC2_SHIFT |
	ISPCCDC_COLPTN_B_Mg  << ISPCCDC_COLPTN_CP0PLC3_SHIFT |
	ISPCCDC_COLPTN_R_Ye  << ISPCCDC_COLPTN_CP1PLC0_SHIFT |
	ISPCCDC_COLPTN_Gr_Cy << ISPCCDC_COLPTN_CP1PLC1_SHIFT |
	ISPCCDC_COLPTN_R_Ye  << ISPCCDC_COLPTN_CP1PLC2_SHIFT |
	ISPCCDC_COLPTN_Gr_Cy << ISPCCDC_COLPTN_CP1PLC3_SHIFT |
	ISPCCDC_COLPTN_Gb_G  << ISPCCDC_COLPTN_CP2PLC0_SHIFT |
	ISPCCDC_COLPTN_B_Mg  << ISPCCDC_COLPTN_CP2PLC1_SHIFT |
	ISPCCDC_COLPTN_Gb_G  << ISPCCDC_COLPTN_CP2PLC2_SHIFT |
	ISPCCDC_COLPTN_B_Mg  << ISPCCDC_COLPTN_CP2PLC3_SHIFT |
	ISPCCDC_COLPTN_R_Ye  << ISPCCDC_COLPTN_CP3PLC0_SHIFT |
	ISPCCDC_COLPTN_Gr_Cy << ISPCCDC_COLPTN_CP3PLC1_SHIFT |
	ISPCCDC_COLPTN_R_Ye  << ISPCCDC_COLPTN_CP3PLC2_SHIFT |
	ISPCCDC_COLPTN_Gr_Cy << ISPCCDC_COLPTN_CP3PLC3_SHIFT;

static void ccdc_configure(struct isp_ccdc_device *ccdc)
{
	struct isp_device *isp = to_isp_device(ccdc);
	struct isp_parallel_cfg *parcfg = NULL;
	struct v4l2_subdev *sensor;
	struct v4l2_mbus_framefmt *format;
	const struct v4l2_rect *crop;
	const struct isp_format_info *fmt_info;
	struct v4l2_subdev_format fmt_src;
	unsigned int depth_out;
	unsigned int depth_in = 0;
	struct media_pad *pad;
	unsigned long flags;
	unsigned int bridge;
	unsigned int shift;
	unsigned int nph;
	unsigned int sph;
	u32 syn_mode;
	u32 ccdc_pattern;

	ccdc->bt656 = false;
	ccdc->fields = 0;

	pad = media_entity_remote_pad(&ccdc->pads[CCDC_PAD_SINK]);
	sensor = media_entity_to_v4l2_subdev(pad->entity);
	if (ccdc->input == CCDC_INPUT_PARALLEL) {
		struct v4l2_mbus_config cfg;
		int ret;

		ret = v4l2_subdev_call(sensor, video, g_mbus_config, &cfg);
		if (!ret)
			ccdc->bt656 = cfg.type == V4L2_MBUS_BT656;

		parcfg = &((struct isp_bus_cfg *)sensor->host_priv)
			->bus.parallel;
	}

	/* CCDC_PAD_SINK */
	format = &ccdc->formats[CCDC_PAD_SINK];

	/* Compute the lane shifter shift value and enable the bridge when the
	 * input format is a non-BT.656 YUV variant.
	 */
	fmt_src.pad = pad->index;
	fmt_src.which = V4L2_SUBDEV_FORMAT_ACTIVE;
	if (!v4l2_subdev_call(sensor, pad, get_fmt, NULL, &fmt_src)) {
		fmt_info = omap3isp_video_format_info(fmt_src.format.code);
		depth_in = fmt_info->width;
	}

	fmt_info = omap3isp_video_format_info(format->code);
	depth_out = fmt_info->width;
	shift = depth_in - depth_out;

	if (ccdc->bt656)
		bridge = ISPCTRL_PAR_BRIDGE_DISABLE;
	else if (fmt_info->code == MEDIA_BUS_FMT_YUYV8_2X8)
		bridge = ISPCTRL_PAR_BRIDGE_LENDIAN;
	else if (fmt_info->code == MEDIA_BUS_FMT_UYVY8_2X8)
		bridge = ISPCTRL_PAR_BRIDGE_BENDIAN;
	else
		bridge = ISPCTRL_PAR_BRIDGE_DISABLE;

	omap3isp_configure_bridge(isp, ccdc->input, parcfg, shift, bridge);

	/* Configure the sync interface. */
	ccdc_config_sync_if(ccdc, parcfg, depth_out);

	syn_mode = isp_reg_readl(isp, OMAP3_ISP_IOMEM_CCDC, ISPCCDC_SYN_MODE);

	/* Use the raw, unprocessed data when writing to memory. The H3A and
	 * histogram modules are still fed with lens shading corrected data.
	 */
	syn_mode &= ~ISPCCDC_SYN_MODE_VP2SDR;

	if (ccdc->output & CCDC_OUTPUT_MEMORY)
		syn_mode |= ISPCCDC_SYN_MODE_WEN;
	else
		syn_mode &= ~ISPCCDC_SYN_MODE_WEN;

	if (ccdc->output & CCDC_OUTPUT_RESIZER)
		syn_mode |= ISPCCDC_SYN_MODE_SDR2RSZ;
	else
		syn_mode &= ~ISPCCDC_SYN_MODE_SDR2RSZ;

	/* Mosaic filter */
	switch (format->code) {
	case MEDIA_BUS_FMT_SRGGB10_1X10:
	case MEDIA_BUS_FMT_SRGGB12_1X12:
		ccdc_pattern = ccdc_srggb_pattern;
		break;
	case MEDIA_BUS_FMT_SBGGR10_1X10:
	case MEDIA_BUS_FMT_SBGGR12_1X12:
		ccdc_pattern = ccdc_sbggr_pattern;
		break;
	case MEDIA_BUS_FMT_SGBRG10_1X10:
	case MEDIA_BUS_FMT_SGBRG12_1X12:
		ccdc_pattern = ccdc_sgbrg_pattern;
		break;
	default:
		/* Use GRBG */
		ccdc_pattern = ccdc_sgrbg_pattern;
		break;
	}
	ccdc_config_imgattr(ccdc, ccdc_pattern);

	/* Generate VD0 on the last line of the image and VD1 on the
	 * 2/3 height line.
	 */
	isp_reg_writel(isp, ((format->height - 2) << ISPCCDC_VDINT_0_SHIFT) |
		       ((format->height * 2 / 3) << ISPCCDC_VDINT_1_SHIFT),
		       OMAP3_ISP_IOMEM_CCDC, ISPCCDC_VDINT);

	/* CCDC_PAD_SOURCE_OF */
	format = &ccdc->formats[CCDC_PAD_SOURCE_OF];
	crop = &ccdc->crop;

	/* The horizontal coordinates are expressed in pixel clock cycles. We
	 * need two cycles per pixel in BT.656 mode, and one cycle per pixel in
	 * SYNC mode regardless of the format as the bridge is enabled for YUV
	 * formats in that case.
	 */
	if (ccdc->bt656) {
		sph = crop->left * 2;
		nph = crop->width * 2 - 1;
	} else {
		sph = crop->left;
		nph = crop->width - 1;
	}

	isp_reg_writel(isp, (sph << ISPCCDC_HORZ_INFO_SPH_SHIFT) |
		       (nph << ISPCCDC_HORZ_INFO_NPH_SHIFT),
		       OMAP3_ISP_IOMEM_CCDC, ISPCCDC_HORZ_INFO);
	isp_reg_writel(isp, (crop->top << ISPCCDC_VERT_START_SLV0_SHIFT) |
		       (crop->top << ISPCCDC_VERT_START_SLV1_SHIFT),
		       OMAP3_ISP_IOMEM_CCDC, ISPCCDC_VERT_START);
	isp_reg_writel(isp, (crop->height - 1)
			<< ISPCCDC_VERT_LINES_NLV_SHIFT,
		       OMAP3_ISP_IOMEM_CCDC, ISPCCDC_VERT_LINES);

	ccdc_config_outlineoffset(ccdc, ccdc->video_out.bpl_value,
				  format->field);

	/* When interleaving fields enable processing of the field input signal.
	 * This will cause the line output control module to apply the field
	 * offset to field 1.
	 */
	if (ccdc->formats[CCDC_PAD_SINK].field == V4L2_FIELD_ALTERNATE &&
	    (format->field == V4L2_FIELD_INTERLACED_TB ||
	     format->field == V4L2_FIELD_INTERLACED_BT))
		syn_mode |= ISPCCDC_SYN_MODE_FLDMODE;

	/* The CCDC outputs data in UYVY order by default. Swap bytes to get
	 * YUYV.
	 */
	if (format->code == MEDIA_BUS_FMT_YUYV8_1X16)
		isp_reg_set(isp, OMAP3_ISP_IOMEM_CCDC, ISPCCDC_CFG,
			    ISPCCDC_CFG_BSWD);
	else
		isp_reg_clr(isp, OMAP3_ISP_IOMEM_CCDC, ISPCCDC_CFG,
			    ISPCCDC_CFG_BSWD);

	/* Use PACK8 mode for 1byte per pixel formats. Check for BT.656 mode
	 * explicitly as the driver reports 1X16 instead of 2X8 at the OF pad
	 * for simplicity.
	 */
	if (omap3isp_video_format_info(format->code)->width <= 8 || ccdc->bt656)
		syn_mode |= ISPCCDC_SYN_MODE_PACK8;
	else
		syn_mode &= ~ISPCCDC_SYN_MODE_PACK8;

	isp_reg_writel(isp, syn_mode, OMAP3_ISP_IOMEM_CCDC, ISPCCDC_SYN_MODE);

	/* CCDC_PAD_SOURCE_VP */
	ccdc_config_vp(ccdc);

	/* Lens shading correction. */
	spin_lock_irqsave(&ccdc->lsc.req_lock, flags);
	if (ccdc->lsc.request == NULL)
		goto unlock;

	WARN_ON(ccdc->lsc.active);

	/* Get last good LSC configuration. If it is not supported for
	 * the current active resolution discard it.
	 */
	if (ccdc->lsc.active == NULL &&
	    __ccdc_lsc_configure(ccdc, ccdc->lsc.request) == 0) {
		ccdc->lsc.active = ccdc->lsc.request;
	} else {
		list_add_tail(&ccdc->lsc.request->list, &ccdc->lsc.free_queue);
		schedule_work(&ccdc->lsc.table_work);
	}

	ccdc->lsc.request = NULL;

unlock:
	spin_unlock_irqrestore(&ccdc->lsc.req_lock, flags);

	ccdc_apply_controls(ccdc);
}

static void __ccdc_enable(struct isp_ccdc_device *ccdc, int enable)
{
	struct isp_device *isp = to_isp_device(ccdc);

	isp_reg_clr_set(isp, OMAP3_ISP_IOMEM_CCDC, ISPCCDC_PCR,
			ISPCCDC_PCR_EN, enable ? ISPCCDC_PCR_EN : 0);

	ccdc->running = enable;
}

static int ccdc_disable(struct isp_ccdc_device *ccdc)
{
	unsigned long flags;
	int ret = 0;

	spin_lock_irqsave(&ccdc->lock, flags);
	if (ccdc->state == ISP_PIPELINE_STREAM_CONTINUOUS)
		ccdc->stopping = CCDC_STOP_REQUEST;
	if (!ccdc->running)
		ccdc->stopping = CCDC_STOP_FINISHED;
	spin_unlock_irqrestore(&ccdc->lock, flags);

	ret = wait_event_timeout(ccdc->wait,
				 ccdc->stopping == CCDC_STOP_FINISHED,
				 msecs_to_jiffies(2000));
	if (ret == 0) {
		ret = -ETIMEDOUT;
		dev_warn(to_device(ccdc), "CCDC stop timeout!\n");
	}

	omap3isp_sbl_disable(to_isp_device(ccdc), OMAP3_ISP_SBL_CCDC_LSC_READ);

	mutex_lock(&ccdc->ioctl_lock);
	ccdc_lsc_free_request(ccdc, ccdc->lsc.request);
	ccdc->lsc.request = ccdc->lsc.active;
	ccdc->lsc.active = NULL;
	cancel_work_sync(&ccdc->lsc.table_work);
	ccdc_lsc_free_queue(ccdc, &ccdc->lsc.free_queue);
	mutex_unlock(&ccdc->ioctl_lock);

	ccdc->stopping = CCDC_STOP_NOT_REQUESTED;

	return ret > 0 ? 0 : ret;
}

static void ccdc_enable(struct isp_ccdc_device *ccdc)
{
	if (ccdc_lsc_is_configured(ccdc))
		__ccdc_lsc_enable(ccdc, 1);
	__ccdc_enable(ccdc, 1);
}

/* -----------------------------------------------------------------------------
 * Interrupt handling
 */

/*
 * ccdc_sbl_busy - Poll idle state of CCDC and related SBL memory write bits
 * @ccdc: Pointer to ISP CCDC device.
 *
 * Returns zero if the CCDC is idle and the image has been written to
 * memory, too.
 */
static int ccdc_sbl_busy(struct isp_ccdc_device *ccdc)
{
	struct isp_device *isp = to_isp_device(ccdc);

	return omap3isp_ccdc_busy(ccdc)
		| (isp_reg_readl(isp, OMAP3_ISP_IOMEM_SBL, ISPSBL_CCDC_WR_0) &
		   ISPSBL_CCDC_WR_0_DATA_READY)
		| (isp_reg_readl(isp, OMAP3_ISP_IOMEM_SBL, ISPSBL_CCDC_WR_1) &
		   ISPSBL_CCDC_WR_0_DATA_READY)
		| (isp_reg_readl(isp, OMAP3_ISP_IOMEM_SBL, ISPSBL_CCDC_WR_2) &
		   ISPSBL_CCDC_WR_0_DATA_READY)
		| (isp_reg_readl(isp, OMAP3_ISP_IOMEM_SBL, ISPSBL_CCDC_WR_3) &
		   ISPSBL_CCDC_WR_0_DATA_READY);
}

/*
 * ccdc_sbl_wait_idle - Wait until the CCDC and related SBL are idle
 * @ccdc: Pointer to ISP CCDC device.
 * @max_wait: Max retry count in us for wait for idle/busy transition.
 */
static int ccdc_sbl_wait_idle(struct isp_ccdc_device *ccdc,
			      unsigned int max_wait)
{
	unsigned int wait = 0;

	if (max_wait == 0)
		max_wait = 10000; /* 10 ms */

	for (wait = 0; wait <= max_wait; wait++) {
		if (!ccdc_sbl_busy(ccdc))
			return 0;

		rmb();
		udelay(1);
	}

	return -EBUSY;
}

/* ccdc_handle_stopping - Handle CCDC and/or LSC stopping sequence
 * @ccdc: Pointer to ISP CCDC device.
 * @event: Pointing which event trigger handler
 *
 * Return 1 when the event and stopping request combination is satisfied,
 * zero otherwise.
 */
static int ccdc_handle_stopping(struct isp_ccdc_device *ccdc, u32 event)
{
	int rval = 0;

	switch ((ccdc->stopping & 3) | event) {
	case CCDC_STOP_REQUEST | CCDC_EVENT_VD1:
		if (ccdc->lsc.state != LSC_STATE_STOPPED)
			__ccdc_lsc_enable(ccdc, 0);
		__ccdc_enable(ccdc, 0);
		ccdc->stopping = CCDC_STOP_EXECUTED;
		return 1;

	case CCDC_STOP_EXECUTED | CCDC_EVENT_VD0:
		ccdc->stopping |= CCDC_STOP_CCDC_FINISHED;
		if (ccdc->lsc.state == LSC_STATE_STOPPED)
			ccdc->stopping |= CCDC_STOP_LSC_FINISHED;
		rval = 1;
		break;

	case CCDC_STOP_EXECUTED | CCDC_EVENT_LSC_DONE:
		ccdc->stopping |= CCDC_STOP_LSC_FINISHED;
		rval = 1;
		break;

	case CCDC_STOP_EXECUTED | CCDC_EVENT_VD1:
		return 1;
	}

	if (ccdc->stopping == CCDC_STOP_FINISHED) {
		wake_up(&ccdc->wait);
		rval = 1;
	}

	return rval;
}

static void ccdc_hs_vs_isr(struct isp_ccdc_device *ccdc)
{
	struct isp_pipeline *pipe = to_isp_pipeline(&ccdc->subdev.entity);
	struct video_device *vdev = ccdc->subdev.devnode;
	struct v4l2_event event;

	/* Frame number propagation */
	atomic_inc(&pipe->frame_number);

	memset(&event, 0, sizeof(event));
	event.type = V4L2_EVENT_FRAME_SYNC;
	event.u.frame_sync.frame_sequence = atomic_read(&pipe->frame_number);

	v4l2_event_queue(vdev, &event);
}

/*
 * ccdc_lsc_isr - Handle LSC events
 * @ccdc: Pointer to ISP CCDC device.
 * @events: LSC events
 */
static void ccdc_lsc_isr(struct isp_ccdc_device *ccdc, u32 events)
{
	unsigned long flags;

	if (events & IRQ0STATUS_CCDC_LSC_PREF_ERR_IRQ) {
		struct isp_pipeline *pipe =
			to_isp_pipeline(&ccdc->subdev.entity);

		ccdc_lsc_error_handler(ccdc);
		pipe->error = true;
		dev_dbg(to_device(ccdc), "lsc prefetch error\n");
	}

	if (!(events & IRQ0STATUS_CCDC_LSC_DONE_IRQ))
		return;

	/* LSC_DONE interrupt occur, there are two cases
	 * 1. stopping for reconfiguration
	 * 2. stopping because of STREAM OFF command
	 */
	spin_lock_irqsave(&ccdc->lsc.req_lock, flags);

	if (ccdc->lsc.state == LSC_STATE_STOPPING)
		ccdc->lsc.state = LSC_STATE_STOPPED;

	if (ccdc_handle_stopping(ccdc, CCDC_EVENT_LSC_DONE))
		goto done;

	if (ccdc->lsc.state != LSC_STATE_RECONFIG)
		goto done;

	/* LSC is in STOPPING state, change to the new state */
	ccdc->lsc.state = LSC_STATE_STOPPED;

	/* This is an exception. Start of frame and LSC_DONE interrupt
	 * have been received on the same time. Skip this event and wait
	 * for better times.
	 */
	if (events & IRQ0STATUS_HS_VS_IRQ)
		goto done;

	/* The LSC engine is stopped at this point. Enable it if there's a
	 * pending request.
	 */
	if (ccdc->lsc.request == NULL)
		goto done;

	ccdc_lsc_enable(ccdc);

done:
	spin_unlock_irqrestore(&ccdc->lsc.req_lock, flags);
}

/*
 * Check whether the CCDC has captured all fields necessary to complete the
 * buffer.
 */
static bool ccdc_has_all_fields(struct isp_ccdc_device *ccdc)
{
	struct isp_pipeline *pipe = to_isp_pipeline(&ccdc->subdev.entity);
	struct isp_device *isp = to_isp_device(ccdc);
	enum v4l2_field of_field = ccdc->formats[CCDC_PAD_SOURCE_OF].field;
	enum v4l2_field field;

	/* When the input is progressive fields don't matter. */
	if (of_field == V4L2_FIELD_NONE)
		return true;

	/* Read the current field identifier. */
	field = isp_reg_readl(isp, OMAP3_ISP_IOMEM_CCDC, ISPCCDC_SYN_MODE)
	      & ISPCCDC_SYN_MODE_FLDSTAT
	      ? V4L2_FIELD_BOTTOM : V4L2_FIELD_TOP;

	/* When capturing fields in alternate order just store the current field
	 * identifier in the pipeline.
	 */
	if (of_field == V4L2_FIELD_ALTERNATE) {
		pipe->field = field;
		return true;
	}

	/* The format is interlaced. Make sure we've captured both fields. */
	ccdc->fields |= field == V4L2_FIELD_BOTTOM
		      ? CCDC_FIELD_BOTTOM : CCDC_FIELD_TOP;

	if (ccdc->fields != CCDC_FIELD_BOTH)
		return false;

	/* Verify that the field just captured corresponds to the last field
	 * needed based on the desired field order.
	 */
	if ((of_field == V4L2_FIELD_INTERLACED_TB && field == V4L2_FIELD_TOP) ||
	    (of_field == V4L2_FIELD_INTERLACED_BT && field == V4L2_FIELD_BOTTOM))
		return false;

	/* The buffer can be completed, reset the fields for the next buffer. */
	ccdc->fields = 0;

	return true;
}

static int ccdc_isr_buffer(struct isp_ccdc_device *ccdc)
{
	struct isp_pipeline *pipe = to_isp_pipeline(&ccdc->subdev.entity);
	struct isp_device *isp = to_isp_device(ccdc);
	struct isp_buffer *buffer;

	/* The CCDC generates VD0 interrupts even when disabled (the datasheet
	 * doesn't explicitly state if that's supposed to happen or not, so it
	 * can be considered as a hardware bug or as a feature, but we have to
	 * deal with it anyway). Disabling the CCDC when no buffer is available
	 * would thus not be enough, we need to handle the situation explicitly.
	 */
	if (list_empty(&ccdc->video_out.dmaqueue))
		return 0;

	/* We're in continuous mode, and memory writes were disabled due to a
	 * buffer underrun. Reenable them now that we have a buffer. The buffer
	 * address has been set in ccdc_video_queue.
	 */
	if (ccdc->state == ISP_PIPELINE_STREAM_CONTINUOUS && ccdc->underrun) {
		ccdc->underrun = 0;
		return 1;
	}

	/* Wait for the CCDC to become idle. */
	if (ccdc_sbl_wait_idle(ccdc, 1000)) {
		dev_info(isp->dev, "CCDC won't become idle!\n");
		isp->crashed |= 1U << ccdc->subdev.entity.id;
		omap3isp_pipeline_cancel_stream(pipe);
		return 0;
	}

	if (!ccdc_has_all_fields(ccdc))
		return 1;

	buffer = omap3isp_video_buffer_next(&ccdc->video_out);
	if (buffer != NULL)
		ccdc_set_outaddr(ccdc, buffer->dma);

	pipe->state |= ISP_PIPELINE_IDLE_OUTPUT;

	if (ccdc->state == ISP_PIPELINE_STREAM_SINGLESHOT &&
	    isp_pipeline_ready(pipe))
		omap3isp_pipeline_set_stream(pipe,
					ISP_PIPELINE_STREAM_SINGLESHOT);

	return buffer != NULL;
}

/*
 * ccdc_vd0_isr - Handle VD0 event
 * @ccdc: Pointer to ISP CCDC device.
 *
 * Executes LSC deferred enablement before next frame starts.
 */
static void ccdc_vd0_isr(struct isp_ccdc_device *ccdc)
{
	unsigned long flags;
	int restart = 0;

	/* In BT.656 mode the CCDC doesn't generate an HS/VS interrupt. We thus
	 * need to increment the frame counter here.
	 */
	if (ccdc->bt656) {
		struct isp_pipeline *pipe =
			to_isp_pipeline(&ccdc->subdev.entity);

		atomic_inc(&pipe->frame_number);
	}

	/* Emulate a VD1 interrupt for BT.656 mode, as we can't stop the CCDC in
	 * the VD1 interrupt handler in that mode without risking a CCDC stall
	 * if a short frame is received.
	 */
	if (ccdc->bt656) {
		spin_lock_irqsave(&ccdc->lock, flags);
		if (ccdc->state == ISP_PIPELINE_STREAM_CONTINUOUS &&
		    ccdc->output & CCDC_OUTPUT_MEMORY) {
			if (ccdc->lsc.state != LSC_STATE_STOPPED)
				__ccdc_lsc_enable(ccdc, 0);
			__ccdc_enable(ccdc, 0);
		}
		ccdc_handle_stopping(ccdc, CCDC_EVENT_VD1);
		spin_unlock_irqrestore(&ccdc->lock, flags);
	}

	if (ccdc->output & CCDC_OUTPUT_MEMORY)
		restart = ccdc_isr_buffer(ccdc);

	spin_lock_irqsave(&ccdc->lock, flags);

	if (ccdc_handle_stopping(ccdc, CCDC_EVENT_VD0)) {
		spin_unlock_irqrestore(&ccdc->lock, flags);
		return;
	}

	if (!ccdc->shadow_update)
		ccdc_apply_controls(ccdc);
	spin_unlock_irqrestore(&ccdc->lock, flags);

	if (restart)
		ccdc_enable(ccdc);
}

/*
 * ccdc_vd1_isr - Handle VD1 event
 * @ccdc: Pointer to ISP CCDC device.
 */
static void ccdc_vd1_isr(struct isp_ccdc_device *ccdc)
{
	unsigned long flags;

	/* In BT.656 mode the synchronization signals are generated by the CCDC
	 * from the embedded sync codes. The VD0 and VD1 interrupts are thus
	 * only triggered when the CCDC is enabled, unlike external sync mode
	 * where the line counter runs even when the CCDC is stopped. We can't
	 * disable the CCDC at VD1 time, as no VD0 interrupt would be generated
	 * for a short frame, which would result in the CCDC being stopped and
	 * no VD interrupt generated anymore. The CCDC is stopped from the VD0
	 * interrupt handler instead for BT.656.
	 */
	if (ccdc->bt656)
		return;

	spin_lock_irqsave(&ccdc->lsc.req_lock, flags);

	/*
	 * Depending on the CCDC pipeline state, CCDC stopping should be
	 * handled differently. In SINGLESHOT we emulate an internal CCDC
	 * stopping because the CCDC hw works only in continuous mode.
	 * When CONTINUOUS pipeline state is used and the CCDC writes it's
	 * data to memory the CCDC and LSC are stopped immediately but
	 * without change the CCDC stopping state machine. The CCDC
	 * stopping state machine should be used only when user request
	 * for stopping is received (SINGLESHOT is an exeption).
	 */
	switch (ccdc->state) {
	case ISP_PIPELINE_STREAM_SINGLESHOT:
		ccdc->stopping = CCDC_STOP_REQUEST;
		break;

	case ISP_PIPELINE_STREAM_CONTINUOUS:
		if (ccdc->output & CCDC_OUTPUT_MEMORY) {
			if (ccdc->lsc.state != LSC_STATE_STOPPED)
				__ccdc_lsc_enable(ccdc, 0);
			__ccdc_enable(ccdc, 0);
		}
		break;

	case ISP_PIPELINE_STREAM_STOPPED:
		break;
	}

	if (ccdc_handle_stopping(ccdc, CCDC_EVENT_VD1))
		goto done;

	if (ccdc->lsc.request == NULL)
		goto done;

	/*
	 * LSC need to be reconfigured. Stop it here and on next LSC_DONE IRQ
	 * do the appropriate changes in registers
	 */
	if (ccdc->lsc.state == LSC_STATE_RUNNING) {
		__ccdc_lsc_enable(ccdc, 0);
		ccdc->lsc.state = LSC_STATE_RECONFIG;
		goto done;
	}

	/* LSC has been in STOPPED state, enable it */
	if (ccdc->lsc.state == LSC_STATE_STOPPED)
		ccdc_lsc_enable(ccdc);

done:
	spin_unlock_irqrestore(&ccdc->lsc.req_lock, flags);
}

/*
 * omap3isp_ccdc_isr - Configure CCDC during interframe time.
 * @ccdc: Pointer to ISP CCDC device.
 * @events: CCDC events
 */
int omap3isp_ccdc_isr(struct isp_ccdc_device *ccdc, u32 events)
{
	if (ccdc->state == ISP_PIPELINE_STREAM_STOPPED)
		return 0;

	if (events & IRQ0STATUS_CCDC_VD1_IRQ)
		ccdc_vd1_isr(ccdc);

	ccdc_lsc_isr(ccdc, events);

	if (events & IRQ0STATUS_CCDC_VD0_IRQ)
		ccdc_vd0_isr(ccdc);

	if (events & IRQ0STATUS_HS_VS_IRQ)
		ccdc_hs_vs_isr(ccdc);

	return 0;
}

/* -----------------------------------------------------------------------------
 * ISP video operations
 */

static int ccdc_video_queue(struct isp_video *video, struct isp_buffer *buffer)
{
	struct isp_ccdc_device *ccdc = &video->isp->isp_ccdc;
	unsigned long flags;
	bool restart = false;

	if (!(ccdc->output & CCDC_OUTPUT_MEMORY))
		return -ENODEV;

	ccdc_set_outaddr(ccdc, buffer->dma);

	/* We now have a buffer queued on the output, restart the pipeline
	 * on the next CCDC interrupt if running in continuous mode (or when
	 * starting the stream) in external sync mode, or immediately in BT.656
	 * sync mode as no CCDC interrupt is generated when the CCDC is stopped
	 * in that case.
	 */
	spin_lock_irqsave(&ccdc->lock, flags);
	if (ccdc->state == ISP_PIPELINE_STREAM_CONTINUOUS && !ccdc->running &&
	    ccdc->bt656)
		restart = true;
	else
		ccdc->underrun = 1;
	spin_unlock_irqrestore(&ccdc->lock, flags);

	if (restart)
		ccdc_enable(ccdc);

	return 0;
}

static const struct isp_video_operations ccdc_video_ops = {
	.queue = ccdc_video_queue,
};

/* -----------------------------------------------------------------------------
 * V4L2 subdev operations
 */

/*
 * ccdc_ioctl - CCDC module private ioctl's
 * @sd: ISP CCDC V4L2 subdevice
 * @cmd: ioctl command
 * @arg: ioctl argument
 *
 * Return 0 on success or a negative error code otherwise.
 */
static long ccdc_ioctl(struct v4l2_subdev *sd, unsigned int cmd, void *arg)
{
	struct isp_ccdc_device *ccdc = v4l2_get_subdevdata(sd);
	int ret;

	switch (cmd) {
	case VIDIOC_OMAP3ISP_CCDC_CFG:
		mutex_lock(&ccdc->ioctl_lock);
		ret = ccdc_config(ccdc, arg);
		mutex_unlock(&ccdc->ioctl_lock);
		break;

	default:
		return -ENOIOCTLCMD;
	}

	return ret;
}

static int ccdc_subscribe_event(struct v4l2_subdev *sd, struct v4l2_fh *fh,
				struct v4l2_event_subscription *sub)
{
	if (sub->type != V4L2_EVENT_FRAME_SYNC)
		return -EINVAL;

	/* line number is zero at frame start */
	if (sub->id != 0)
		return -EINVAL;

	return v4l2_event_subscribe(fh, sub, OMAP3ISP_CCDC_NEVENTS, NULL);
}

static int ccdc_unsubscribe_event(struct v4l2_subdev *sd, struct v4l2_fh *fh,
				  struct v4l2_event_subscription *sub)
{
	return v4l2_event_unsubscribe(fh, sub);
}

/*
 * ccdc_set_stream - Enable/Disable streaming on the CCDC module
 * @sd: ISP CCDC V4L2 subdevice
 * @enable: Enable/disable stream
 *
 * When writing to memory, the CCDC hardware can't be enabled without a memory
 * buffer to write to. As the s_stream operation is called in response to a
 * STREAMON call without any buffer queued yet, just update the enabled field
 * and return immediately. The CCDC will be enabled in ccdc_isr_buffer().
 *
 * When not writing to memory enable the CCDC immediately.
 */
static int ccdc_set_stream(struct v4l2_subdev *sd, int enable)
{
	struct isp_ccdc_device *ccdc = v4l2_get_subdevdata(sd);
	struct isp_device *isp = to_isp_device(ccdc);
	int ret = 0;

	if (ccdc->state == ISP_PIPELINE_STREAM_STOPPED) {
		if (enable == ISP_PIPELINE_STREAM_STOPPED)
			return 0;

		omap3isp_subclk_enable(isp, OMAP3_ISP_SUBCLK_CCDC);
		isp_reg_set(isp, OMAP3_ISP_IOMEM_CCDC, ISPCCDC_CFG,
			    ISPCCDC_CFG_VDLC);

		ccdc_configure(ccdc);

		ccdc_print_status(ccdc);
	}

	switch (enable) {
	case ISP_PIPELINE_STREAM_CONTINUOUS:
		if (ccdc->output & CCDC_OUTPUT_MEMORY)
			omap3isp_sbl_enable(isp, OMAP3_ISP_SBL_CCDC_WRITE);

		if (ccdc->underrun || !(ccdc->output & CCDC_OUTPUT_MEMORY))
			ccdc_enable(ccdc);

		ccdc->underrun = 0;
		break;

	case ISP_PIPELINE_STREAM_SINGLESHOT:
		if (ccdc->output & CCDC_OUTPUT_MEMORY &&
		    ccdc->state != ISP_PIPELINE_STREAM_SINGLESHOT)
			omap3isp_sbl_enable(isp, OMAP3_ISP_SBL_CCDC_WRITE);

		ccdc_enable(ccdc);
		break;

	case ISP_PIPELINE_STREAM_STOPPED:
		ret = ccdc_disable(ccdc);
		if (ccdc->output & CCDC_OUTPUT_MEMORY)
			omap3isp_sbl_disable(isp, OMAP3_ISP_SBL_CCDC_WRITE);
		omap3isp_subclk_disable(isp, OMAP3_ISP_SUBCLK_CCDC);
		ccdc->underrun = 0;
		break;
	}

	ccdc->state = enable;
	return ret;
}

static struct v4l2_mbus_framefmt *
__ccdc_get_format(struct isp_ccdc_device *ccdc, struct v4l2_subdev_pad_config *cfg,
		  unsigned int pad, enum v4l2_subdev_format_whence which)
{
	if (which == V4L2_SUBDEV_FORMAT_TRY)
		return v4l2_subdev_get_try_format(&ccdc->subdev, cfg, pad);
	else
		return &ccdc->formats[pad];
}

static struct v4l2_rect *
__ccdc_get_crop(struct isp_ccdc_device *ccdc, struct v4l2_subdev_pad_config *cfg,
		enum v4l2_subdev_format_whence which)
{
	if (which == V4L2_SUBDEV_FORMAT_TRY)
		return v4l2_subdev_get_try_crop(&ccdc->subdev, cfg, CCDC_PAD_SOURCE_OF);
	else
		return &ccdc->crop;
}

/*
 * ccdc_try_format - Try video format on a pad
 * @ccdc: ISP CCDC device
 * @cfg : V4L2 subdev pad configuration
 * @pad: Pad number
 * @fmt: Format
 */
static void
ccdc_try_format(struct isp_ccdc_device *ccdc, struct v4l2_subdev_pad_config *cfg,
		unsigned int pad, struct v4l2_mbus_framefmt *fmt,
		enum v4l2_subdev_format_whence which)
{
	const struct isp_format_info *info;
	u32 pixelcode;
	unsigned int width = fmt->width;
	unsigned int height = fmt->height;
	struct v4l2_rect *crop;
	enum v4l2_field field;
	unsigned int i;

	switch (pad) {
	case CCDC_PAD_SINK:
		for (i = 0; i < ARRAY_SIZE(ccdc_fmts); i++) {
			if (fmt->code == ccdc_fmts[i])
				break;
		}

		/* If not found, use SGRBG10 as default */
		if (i >= ARRAY_SIZE(ccdc_fmts))
			fmt->code = MEDIA_BUS_FMT_SGRBG10_1X10;

		/* Clamp the input size. */
		fmt->width = clamp_t(u32, width, 32, 4096);
		fmt->height = clamp_t(u32, height, 32, 4096);

		/* Default to progressive field order. */
		if (fmt->field == V4L2_FIELD_ANY)
			fmt->field = V4L2_FIELD_NONE;

		break;

	case CCDC_PAD_SOURCE_OF:
		pixelcode = fmt->code;
		field = fmt->field;
		*fmt = *__ccdc_get_format(ccdc, cfg, CCDC_PAD_SINK, which);

		/* In SYNC mode the bridge converts YUV formats from 2X8 to
		 * 1X16. In BT.656 no such conversion occurs. As we don't know
		 * at this point whether the source will use SYNC or BT.656 mode
		 * let's pretend the conversion always occurs. The CCDC will be
		 * configured to pack bytes in BT.656, hiding the inaccuracy.
		 * In all cases bytes can be swapped.
		 */
		if (fmt->code == MEDIA_BUS_FMT_YUYV8_2X8 ||
		    fmt->code == MEDIA_BUS_FMT_UYVY8_2X8) {
			/* Use the user requested format if YUV. */
			if (pixelcode == MEDIA_BUS_FMT_YUYV8_2X8 ||
			    pixelcode == MEDIA_BUS_FMT_UYVY8_2X8 ||
			    pixelcode == MEDIA_BUS_FMT_YUYV8_1X16 ||
			    pixelcode == MEDIA_BUS_FMT_UYVY8_1X16)
				fmt->code = pixelcode;

			if (fmt->code == MEDIA_BUS_FMT_YUYV8_2X8)
				fmt->code = MEDIA_BUS_FMT_YUYV8_1X16;
			else if (fmt->code == MEDIA_BUS_FMT_UYVY8_2X8)
				fmt->code = MEDIA_BUS_FMT_UYVY8_1X16;
		}

		/* Hardcode the output size to the crop rectangle size. */
		crop = __ccdc_get_crop(ccdc, cfg, which);
		fmt->width = crop->width;
		fmt->height = crop->height;

		/* When input format is interlaced with alternating fields the
		 * CCDC can interleave the fields.
		 */
		if (fmt->field == V4L2_FIELD_ALTERNATE &&
		    (field == V4L2_FIELD_INTERLACED_TB ||
		     field == V4L2_FIELD_INTERLACED_BT)) {
			fmt->field = field;
			fmt->height *= 2;
		}

		break;

	case CCDC_PAD_SOURCE_VP:
		*fmt = *__ccdc_get_format(ccdc, cfg, CCDC_PAD_SINK, which);

		/* The video port interface truncates the data to 10 bits. */
		info = omap3isp_video_format_info(fmt->code);
		fmt->code = info->truncated;

		/* YUV formats are not supported by the video port. */
		if (fmt->code == MEDIA_BUS_FMT_YUYV8_2X8 ||
		    fmt->code == MEDIA_BUS_FMT_UYVY8_2X8)
			fmt->code = 0;

		/* The number of lines that can be clocked out from the video
		 * port output must be at least one line less than the number
		 * of input lines.
		 */
		fmt->width = clamp_t(u32, width, 32, fmt->width);
		fmt->height = clamp_t(u32, height, 32, fmt->height - 1);
		break;
	}

	/* Data is written to memory unpacked, each 10-bit or 12-bit pixel is
	 * stored on 2 bytes.
	 */
	fmt->colorspace = V4L2_COLORSPACE_SRGB;
}

/*
 * ccdc_try_crop - Validate a crop rectangle
 * @ccdc: ISP CCDC device
 * @sink: format on the sink pad
 * @crop: crop rectangle to be validated
 */
static void ccdc_try_crop(struct isp_ccdc_device *ccdc,
			  const struct v4l2_mbus_framefmt *sink,
			  struct v4l2_rect *crop)
{
	const struct isp_format_info *info;
	unsigned int max_width;

	/* For Bayer formats, restrict left/top and width/height to even values
	 * to keep the Bayer pattern.
	 */
	info = omap3isp_video_format_info(sink->code);
	if (info->flavor != MEDIA_BUS_FMT_Y8_1X8) {
		crop->left &= ~1;
		crop->top &= ~1;
	}

	crop->left = clamp_t(u32, crop->left, 0, sink->width - CCDC_MIN_WIDTH);
	crop->top = clamp_t(u32, crop->top, 0, sink->height - CCDC_MIN_HEIGHT);

	/* The data formatter truncates the number of horizontal output pixels
	 * to a multiple of 16. To avoid clipping data, allow callers to request
	 * an output size bigger than the input size up to the nearest multiple
	 * of 16.
	 */
	max_width = (sink->width - crop->left + 15) & ~15;
	crop->width = clamp_t(u32, crop->width, CCDC_MIN_WIDTH, max_width)
		    & ~15;
	crop->height = clamp_t(u32, crop->height, CCDC_MIN_HEIGHT,
			       sink->height - crop->top);

	/* Odd width/height values don't make sense for Bayer formats. */
	if (info->flavor != MEDIA_BUS_FMT_Y8_1X8) {
		crop->width &= ~1;
		crop->height &= ~1;
	}
}

/*
 * ccdc_enum_mbus_code - Handle pixel format enumeration
 * @sd     : pointer to v4l2 subdev structure
 * @cfg : V4L2 subdev pad configuration
 * @code   : pointer to v4l2_subdev_mbus_code_enum structure
 * return -EINVAL or zero on success
 */
static int ccdc_enum_mbus_code(struct v4l2_subdev *sd,
			       struct v4l2_subdev_pad_config *cfg,
			       struct v4l2_subdev_mbus_code_enum *code)
{
	struct isp_ccdc_device *ccdc = v4l2_get_subdevdata(sd);
	struct v4l2_mbus_framefmt *format;

	switch (code->pad) {
	case CCDC_PAD_SINK:
		if (code->index >= ARRAY_SIZE(ccdc_fmts))
			return -EINVAL;

		code->code = ccdc_fmts[code->index];
		break;

	case CCDC_PAD_SOURCE_OF:
		format = __ccdc_get_format(ccdc, cfg, code->pad,
<<<<<<< HEAD
					   V4L2_SUBDEV_FORMAT_TRY);
=======
					   code->which);
>>>>>>> 5c4698ac

		if (format->code == MEDIA_BUS_FMT_YUYV8_2X8 ||
		    format->code == MEDIA_BUS_FMT_UYVY8_2X8) {
			/* In YUV mode the CCDC can swap bytes. */
			if (code->index == 0)
				code->code = MEDIA_BUS_FMT_YUYV8_1X16;
			else if (code->index == 1)
				code->code = MEDIA_BUS_FMT_UYVY8_1X16;
			else
				return -EINVAL;
		} else {
			/* In raw mode, no configurable format confversion is
			 * available.
			 */
			if (code->index == 0)
				code->code = format->code;
			else
				return -EINVAL;
		}
		break;

	case CCDC_PAD_SOURCE_VP:
		/* The CCDC supports no configurable format conversion
		 * compatible with the video port. Enumerate a single output
		 * format code.
		 */
		if (code->index != 0)
			return -EINVAL;

		format = __ccdc_get_format(ccdc, cfg, code->pad,
<<<<<<< HEAD
					   V4L2_SUBDEV_FORMAT_TRY);
=======
					   code->which);
>>>>>>> 5c4698ac

		/* A pixel code equal to 0 means that the video port doesn't
		 * support the input format. Don't enumerate any pixel code.
		 */
		if (format->code == 0)
			return -EINVAL;

		code->code = format->code;
		break;

	default:
		return -EINVAL;
	}

	return 0;
}

static int ccdc_enum_frame_size(struct v4l2_subdev *sd,
				struct v4l2_subdev_pad_config *cfg,
				struct v4l2_subdev_frame_size_enum *fse)
{
	struct isp_ccdc_device *ccdc = v4l2_get_subdevdata(sd);
	struct v4l2_mbus_framefmt format;

	if (fse->index != 0)
		return -EINVAL;

	format.code = fse->code;
	format.width = 1;
	format.height = 1;
<<<<<<< HEAD
	ccdc_try_format(ccdc, cfg, fse->pad, &format, V4L2_SUBDEV_FORMAT_TRY);
=======
	ccdc_try_format(ccdc, cfg, fse->pad, &format, fse->which);
>>>>>>> 5c4698ac
	fse->min_width = format.width;
	fse->min_height = format.height;

	if (format.code != fse->code)
		return -EINVAL;

	format.code = fse->code;
	format.width = -1;
	format.height = -1;
<<<<<<< HEAD
	ccdc_try_format(ccdc, cfg, fse->pad, &format, V4L2_SUBDEV_FORMAT_TRY);
=======
	ccdc_try_format(ccdc, cfg, fse->pad, &format, fse->which);
>>>>>>> 5c4698ac
	fse->max_width = format.width;
	fse->max_height = format.height;

	return 0;
}

/*
 * ccdc_get_selection - Retrieve a selection rectangle on a pad
 * @sd: ISP CCDC V4L2 subdevice
 * @cfg: V4L2 subdev pad configuration
 * @sel: Selection rectangle
 *
 * The only supported rectangles are the crop rectangles on the output formatter
 * source pad.
 *
 * Return 0 on success or a negative error code otherwise.
 */
static int ccdc_get_selection(struct v4l2_subdev *sd, struct v4l2_subdev_pad_config *cfg,
			      struct v4l2_subdev_selection *sel)
{
	struct isp_ccdc_device *ccdc = v4l2_get_subdevdata(sd);
	struct v4l2_mbus_framefmt *format;

	if (sel->pad != CCDC_PAD_SOURCE_OF)
		return -EINVAL;

	switch (sel->target) {
	case V4L2_SEL_TGT_CROP_BOUNDS:
		sel->r.left = 0;
		sel->r.top = 0;
		sel->r.width = INT_MAX;
		sel->r.height = INT_MAX;

		format = __ccdc_get_format(ccdc, cfg, CCDC_PAD_SINK, sel->which);
		ccdc_try_crop(ccdc, format, &sel->r);
		break;

	case V4L2_SEL_TGT_CROP:
		sel->r = *__ccdc_get_crop(ccdc, cfg, sel->which);
		break;

	default:
		return -EINVAL;
	}

	return 0;
}

/*
 * ccdc_set_selection - Set a selection rectangle on a pad
 * @sd: ISP CCDC V4L2 subdevice
 * @cfg: V4L2 subdev pad configuration
 * @sel: Selection rectangle
 *
 * The only supported rectangle is the actual crop rectangle on the output
 * formatter source pad.
 *
 * Return 0 on success or a negative error code otherwise.
 */
static int ccdc_set_selection(struct v4l2_subdev *sd, struct v4l2_subdev_pad_config *cfg,
			      struct v4l2_subdev_selection *sel)
{
	struct isp_ccdc_device *ccdc = v4l2_get_subdevdata(sd);
	struct v4l2_mbus_framefmt *format;

	if (sel->target != V4L2_SEL_TGT_CROP ||
	    sel->pad != CCDC_PAD_SOURCE_OF)
		return -EINVAL;

	/* The crop rectangle can't be changed while streaming. */
	if (ccdc->state != ISP_PIPELINE_STREAM_STOPPED)
		return -EBUSY;

	/* Modifying the crop rectangle always changes the format on the source
	 * pad. If the KEEP_CONFIG flag is set, just return the current crop
	 * rectangle.
	 */
	if (sel->flags & V4L2_SEL_FLAG_KEEP_CONFIG) {
		sel->r = *__ccdc_get_crop(ccdc, cfg, sel->which);
		return 0;
	}

	format = __ccdc_get_format(ccdc, cfg, CCDC_PAD_SINK, sel->which);
	ccdc_try_crop(ccdc, format, &sel->r);
	*__ccdc_get_crop(ccdc, cfg, sel->which) = sel->r;

	/* Update the source format. */
	format = __ccdc_get_format(ccdc, cfg, CCDC_PAD_SOURCE_OF, sel->which);
	ccdc_try_format(ccdc, cfg, CCDC_PAD_SOURCE_OF, format, sel->which);

	return 0;
}

/*
 * ccdc_get_format - Retrieve the video format on a pad
 * @sd : ISP CCDC V4L2 subdevice
 * @cfg: V4L2 subdev pad configuration
 * @fmt: Format
 *
 * Return 0 on success or -EINVAL if the pad is invalid or doesn't correspond
 * to the format type.
 */
static int ccdc_get_format(struct v4l2_subdev *sd, struct v4l2_subdev_pad_config *cfg,
			   struct v4l2_subdev_format *fmt)
{
	struct isp_ccdc_device *ccdc = v4l2_get_subdevdata(sd);
	struct v4l2_mbus_framefmt *format;

	format = __ccdc_get_format(ccdc, cfg, fmt->pad, fmt->which);
	if (format == NULL)
		return -EINVAL;

	fmt->format = *format;
	return 0;
}

/*
 * ccdc_set_format - Set the video format on a pad
 * @sd : ISP CCDC V4L2 subdevice
 * @cfg: V4L2 subdev pad configuration
 * @fmt: Format
 *
 * Return 0 on success or -EINVAL if the pad is invalid or doesn't correspond
 * to the format type.
 */
static int ccdc_set_format(struct v4l2_subdev *sd, struct v4l2_subdev_pad_config *cfg,
			   struct v4l2_subdev_format *fmt)
{
	struct isp_ccdc_device *ccdc = v4l2_get_subdevdata(sd);
	struct v4l2_mbus_framefmt *format;
	struct v4l2_rect *crop;

	format = __ccdc_get_format(ccdc, cfg, fmt->pad, fmt->which);
	if (format == NULL)
		return -EINVAL;

	ccdc_try_format(ccdc, cfg, fmt->pad, &fmt->format, fmt->which);
	*format = fmt->format;

	/* Propagate the format from sink to source */
	if (fmt->pad == CCDC_PAD_SINK) {
		/* Reset the crop rectangle. */
		crop = __ccdc_get_crop(ccdc, cfg, fmt->which);
		crop->left = 0;
		crop->top = 0;
		crop->width = fmt->format.width;
		crop->height = fmt->format.height;

		ccdc_try_crop(ccdc, &fmt->format, crop);

		/* Update the source formats. */
		format = __ccdc_get_format(ccdc, cfg, CCDC_PAD_SOURCE_OF,
					   fmt->which);
		*format = fmt->format;
		ccdc_try_format(ccdc, cfg, CCDC_PAD_SOURCE_OF, format,
				fmt->which);

		format = __ccdc_get_format(ccdc, cfg, CCDC_PAD_SOURCE_VP,
					   fmt->which);
		*format = fmt->format;
		ccdc_try_format(ccdc, cfg, CCDC_PAD_SOURCE_VP, format,
				fmt->which);
	}

	return 0;
}

/*
 * Decide whether desired output pixel code can be obtained with
 * the lane shifter by shifting the input pixel code.
 * @in: input pixelcode to shifter
 * @out: output pixelcode from shifter
 * @additional_shift: # of bits the sensor's LSB is offset from CAMEXT[0]
 *
 * return true if the combination is possible
 * return false otherwise
 */
static bool ccdc_is_shiftable(u32 in, u32 out, unsigned int additional_shift)
{
	const struct isp_format_info *in_info, *out_info;

	if (in == out)
		return true;

	in_info = omap3isp_video_format_info(in);
	out_info = omap3isp_video_format_info(out);

	if ((in_info->flavor == 0) || (out_info->flavor == 0))
		return false;

	if (in_info->flavor != out_info->flavor)
		return false;

	return in_info->width - out_info->width + additional_shift <= 6;
}

static int ccdc_link_validate(struct v4l2_subdev *sd,
			      struct media_link *link,
			      struct v4l2_subdev_format *source_fmt,
			      struct v4l2_subdev_format *sink_fmt)
{
	struct isp_ccdc_device *ccdc = v4l2_get_subdevdata(sd);
	unsigned long parallel_shift;

	/* Check if the two ends match */
	if (source_fmt->format.width != sink_fmt->format.width ||
	    source_fmt->format.height != sink_fmt->format.height)
		return -EPIPE;

	/* We've got a parallel sensor here. */
	if (ccdc->input == CCDC_INPUT_PARALLEL) {
		struct isp_parallel_cfg *parcfg =
			&((struct isp_bus_cfg *)
			  media_entity_to_v4l2_subdev(link->source->entity)
			  ->host_priv)->bus.parallel;
		parallel_shift = parcfg->data_lane_shift * 2;
	} else {
		parallel_shift = 0;
	}

	/* Lane shifter may be used to drop bits on CCDC sink pad */
	if (!ccdc_is_shiftable(source_fmt->format.code,
			       sink_fmt->format.code, parallel_shift))
		return -EPIPE;

	return 0;
}

/*
 * ccdc_init_formats - Initialize formats on all pads
 * @sd: ISP CCDC V4L2 subdevice
 * @fh: V4L2 subdev file handle
 *
 * Initialize all pad formats with default values. If fh is not NULL, try
 * formats are initialized on the file handle. Otherwise active formats are
 * initialized on the device.
 */
static int ccdc_init_formats(struct v4l2_subdev *sd, struct v4l2_subdev_fh *fh)
{
	struct v4l2_subdev_format format;

	memset(&format, 0, sizeof(format));
	format.pad = CCDC_PAD_SINK;
	format.which = fh ? V4L2_SUBDEV_FORMAT_TRY : V4L2_SUBDEV_FORMAT_ACTIVE;
	format.format.code = MEDIA_BUS_FMT_SGRBG10_1X10;
	format.format.width = 4096;
	format.format.height = 4096;
	ccdc_set_format(sd, fh ? fh->pad : NULL, &format);

	return 0;
}

/* V4L2 subdev core operations */
static const struct v4l2_subdev_core_ops ccdc_v4l2_core_ops = {
	.ioctl = ccdc_ioctl,
	.subscribe_event = ccdc_subscribe_event,
	.unsubscribe_event = ccdc_unsubscribe_event,
};

/* V4L2 subdev video operations */
static const struct v4l2_subdev_video_ops ccdc_v4l2_video_ops = {
	.s_stream = ccdc_set_stream,
};

/* V4L2 subdev pad operations */
static const struct v4l2_subdev_pad_ops ccdc_v4l2_pad_ops = {
	.enum_mbus_code = ccdc_enum_mbus_code,
	.enum_frame_size = ccdc_enum_frame_size,
	.get_fmt = ccdc_get_format,
	.set_fmt = ccdc_set_format,
	.get_selection = ccdc_get_selection,
	.set_selection = ccdc_set_selection,
	.link_validate = ccdc_link_validate,
};

/* V4L2 subdev operations */
static const struct v4l2_subdev_ops ccdc_v4l2_ops = {
	.core = &ccdc_v4l2_core_ops,
	.video = &ccdc_v4l2_video_ops,
	.pad = &ccdc_v4l2_pad_ops,
};

/* V4L2 subdev internal operations */
static const struct v4l2_subdev_internal_ops ccdc_v4l2_internal_ops = {
	.open = ccdc_init_formats,
};

/* -----------------------------------------------------------------------------
 * Media entity operations
 */

/*
 * ccdc_link_setup - Setup CCDC connections
 * @entity: CCDC media entity
 * @local: Pad at the local end of the link
 * @remote: Pad at the remote end of the link
 * @flags: Link flags
 *
 * return -EINVAL or zero on success
 */
static int ccdc_link_setup(struct media_entity *entity,
			   const struct media_pad *local,
			   const struct media_pad *remote, u32 flags)
{
	struct v4l2_subdev *sd = media_entity_to_v4l2_subdev(entity);
	struct isp_ccdc_device *ccdc = v4l2_get_subdevdata(sd);
	struct isp_device *isp = to_isp_device(ccdc);

	switch (local->index | media_entity_type(remote->entity)) {
	case CCDC_PAD_SINK | MEDIA_ENT_T_V4L2_SUBDEV:
		/* Read from the sensor (parallel interface), CCP2, CSI2a or
		 * CSI2c.
		 */
		if (!(flags & MEDIA_LNK_FL_ENABLED)) {
			ccdc->input = CCDC_INPUT_NONE;
			break;
		}

		if (ccdc->input != CCDC_INPUT_NONE)
			return -EBUSY;

		if (remote->entity == &isp->isp_ccp2.subdev.entity)
			ccdc->input = CCDC_INPUT_CCP2B;
		else if (remote->entity == &isp->isp_csi2a.subdev.entity)
			ccdc->input = CCDC_INPUT_CSI2A;
		else if (remote->entity == &isp->isp_csi2c.subdev.entity)
			ccdc->input = CCDC_INPUT_CSI2C;
		else
			ccdc->input = CCDC_INPUT_PARALLEL;

		break;

	/*
	 * The ISP core doesn't support pipelines with multiple video outputs.
	 * Revisit this when it will be implemented, and return -EBUSY for now.
	 */

	case CCDC_PAD_SOURCE_VP | MEDIA_ENT_T_V4L2_SUBDEV:
		/* Write to preview engine, histogram and H3A. When none of
		 * those links are active, the video port can be disabled.
		 */
		if (flags & MEDIA_LNK_FL_ENABLED) {
			if (ccdc->output & ~CCDC_OUTPUT_PREVIEW)
				return -EBUSY;
			ccdc->output |= CCDC_OUTPUT_PREVIEW;
		} else {
			ccdc->output &= ~CCDC_OUTPUT_PREVIEW;
		}
		break;

	case CCDC_PAD_SOURCE_OF | MEDIA_ENT_T_DEVNODE:
		/* Write to memory */
		if (flags & MEDIA_LNK_FL_ENABLED) {
			if (ccdc->output & ~CCDC_OUTPUT_MEMORY)
				return -EBUSY;
			ccdc->output |= CCDC_OUTPUT_MEMORY;
		} else {
			ccdc->output &= ~CCDC_OUTPUT_MEMORY;
		}
		break;

	case CCDC_PAD_SOURCE_OF | MEDIA_ENT_T_V4L2_SUBDEV:
		/* Write to resizer */
		if (flags & MEDIA_LNK_FL_ENABLED) {
			if (ccdc->output & ~CCDC_OUTPUT_RESIZER)
				return -EBUSY;
			ccdc->output |= CCDC_OUTPUT_RESIZER;
		} else {
			ccdc->output &= ~CCDC_OUTPUT_RESIZER;
		}
		break;

	default:
		return -EINVAL;
	}

	return 0;
}

/* media operations */
static const struct media_entity_operations ccdc_media_ops = {
	.link_setup = ccdc_link_setup,
	.link_validate = v4l2_subdev_link_validate,
};

void omap3isp_ccdc_unregister_entities(struct isp_ccdc_device *ccdc)
{
	v4l2_device_unregister_subdev(&ccdc->subdev);
	omap3isp_video_unregister(&ccdc->video_out);
}

int omap3isp_ccdc_register_entities(struct isp_ccdc_device *ccdc,
	struct v4l2_device *vdev)
{
	int ret;

	/* Register the subdev and video node. */
	ret = v4l2_device_register_subdev(vdev, &ccdc->subdev);
	if (ret < 0)
		goto error;

	ret = omap3isp_video_register(&ccdc->video_out, vdev);
	if (ret < 0)
		goto error;

	return 0;

error:
	omap3isp_ccdc_unregister_entities(ccdc);
	return ret;
}

/* -----------------------------------------------------------------------------
 * ISP CCDC initialisation and cleanup
 */

/*
 * ccdc_init_entities - Initialize V4L2 subdev and media entity
 * @ccdc: ISP CCDC module
 *
 * Return 0 on success and a negative error code on failure.
 */
static int ccdc_init_entities(struct isp_ccdc_device *ccdc)
{
	struct v4l2_subdev *sd = &ccdc->subdev;
	struct media_pad *pads = ccdc->pads;
	struct media_entity *me = &sd->entity;
	int ret;

	ccdc->input = CCDC_INPUT_NONE;

	v4l2_subdev_init(sd, &ccdc_v4l2_ops);
	sd->internal_ops = &ccdc_v4l2_internal_ops;
	strlcpy(sd->name, "OMAP3 ISP CCDC", sizeof(sd->name));
	sd->grp_id = 1 << 16;	/* group ID for isp subdevs */
	v4l2_set_subdevdata(sd, ccdc);
	sd->flags |= V4L2_SUBDEV_FL_HAS_EVENTS | V4L2_SUBDEV_FL_HAS_DEVNODE;

	pads[CCDC_PAD_SINK].flags = MEDIA_PAD_FL_SINK
				    | MEDIA_PAD_FL_MUST_CONNECT;
	pads[CCDC_PAD_SOURCE_VP].flags = MEDIA_PAD_FL_SOURCE;
	pads[CCDC_PAD_SOURCE_OF].flags = MEDIA_PAD_FL_SOURCE;

	me->ops = &ccdc_media_ops;
	ret = media_entity_init(me, CCDC_PADS_NUM, pads, 0);
	if (ret < 0)
		return ret;

	ccdc_init_formats(sd, NULL);

	ccdc->video_out.type = V4L2_BUF_TYPE_VIDEO_CAPTURE;
	ccdc->video_out.ops = &ccdc_video_ops;
	ccdc->video_out.isp = to_isp_device(ccdc);
	ccdc->video_out.capture_mem = PAGE_ALIGN(4096 * 4096) * 3;
	ccdc->video_out.bpl_alignment = 32;

	ret = omap3isp_video_init(&ccdc->video_out, "CCDC");
	if (ret < 0)
		goto error_video;

	/* Connect the CCDC subdev to the video node. */
	ret = media_entity_create_link(&ccdc->subdev.entity, CCDC_PAD_SOURCE_OF,
			&ccdc->video_out.video.entity, 0, 0);
	if (ret < 0)
		goto error_link;

	return 0;

error_link:
	omap3isp_video_cleanup(&ccdc->video_out);
error_video:
	media_entity_cleanup(me);
	return ret;
}

/*
 * omap3isp_ccdc_init - CCDC module initialization.
 * @isp: Device pointer specific to the OMAP3 ISP.
 *
 * TODO: Get the initialisation values from platform data.
 *
 * Return 0 on success or a negative error code otherwise.
 */
int omap3isp_ccdc_init(struct isp_device *isp)
{
	struct isp_ccdc_device *ccdc = &isp->isp_ccdc;
	int ret;

	spin_lock_init(&ccdc->lock);
	init_waitqueue_head(&ccdc->wait);
	mutex_init(&ccdc->ioctl_lock);

	ccdc->stopping = CCDC_STOP_NOT_REQUESTED;

	INIT_WORK(&ccdc->lsc.table_work, ccdc_lsc_free_table_work);
	ccdc->lsc.state = LSC_STATE_STOPPED;
	INIT_LIST_HEAD(&ccdc->lsc.free_queue);
	spin_lock_init(&ccdc->lsc.req_lock);

	ccdc->clamp.oblen = 0;
	ccdc->clamp.dcsubval = 0;

	ccdc->update = OMAP3ISP_CCDC_BLCLAMP;
	ccdc_apply_controls(ccdc);

	ret = ccdc_init_entities(ccdc);
	if (ret < 0) {
		mutex_destroy(&ccdc->ioctl_lock);
		return ret;
	}

	return 0;
}

/*
 * omap3isp_ccdc_cleanup - CCDC module cleanup.
 * @isp: Device pointer specific to the OMAP3 ISP.
 */
void omap3isp_ccdc_cleanup(struct isp_device *isp)
{
	struct isp_ccdc_device *ccdc = &isp->isp_ccdc;

	omap3isp_video_cleanup(&ccdc->video_out);
	media_entity_cleanup(&ccdc->subdev.entity);

	/* Free LSC requests. As the CCDC is stopped there's no active request,
	 * so only the pending request and the free queue need to be handled.
	 */
	ccdc_lsc_free_request(ccdc, ccdc->lsc.request);
	cancel_work_sync(&ccdc->lsc.table_work);
	ccdc_lsc_free_queue(ccdc, &ccdc->lsc.free_queue);

	if (ccdc->fpc.addr != NULL)
		dma_free_coherent(isp->dev, ccdc->fpc.fpnum * 4, ccdc->fpc.addr,
				  ccdc->fpc.dma);

	mutex_destroy(&ccdc->ioctl_lock);
}<|MERGE_RESOLUTION|>--- conflicted
+++ resolved
@@ -2133,11 +2133,7 @@
 
 	case CCDC_PAD_SOURCE_OF:
 		format = __ccdc_get_format(ccdc, cfg, code->pad,
-<<<<<<< HEAD
-					   V4L2_SUBDEV_FORMAT_TRY);
-=======
 					   code->which);
->>>>>>> 5c4698ac
 
 		if (format->code == MEDIA_BUS_FMT_YUYV8_2X8 ||
 		    format->code == MEDIA_BUS_FMT_UYVY8_2X8) {
@@ -2168,11 +2164,7 @@
 			return -EINVAL;
 
 		format = __ccdc_get_format(ccdc, cfg, code->pad,
-<<<<<<< HEAD
-					   V4L2_SUBDEV_FORMAT_TRY);
-=======
 					   code->which);
->>>>>>> 5c4698ac
 
 		/* A pixel code equal to 0 means that the video port doesn't
 		 * support the input format. Don't enumerate any pixel code.
@@ -2203,11 +2195,7 @@
 	format.code = fse->code;
 	format.width = 1;
 	format.height = 1;
-<<<<<<< HEAD
-	ccdc_try_format(ccdc, cfg, fse->pad, &format, V4L2_SUBDEV_FORMAT_TRY);
-=======
 	ccdc_try_format(ccdc, cfg, fse->pad, &format, fse->which);
->>>>>>> 5c4698ac
 	fse->min_width = format.width;
 	fse->min_height = format.height;
 
@@ -2217,11 +2205,7 @@
 	format.code = fse->code;
 	format.width = -1;
 	format.height = -1;
-<<<<<<< HEAD
-	ccdc_try_format(ccdc, cfg, fse->pad, &format, V4L2_SUBDEV_FORMAT_TRY);
-=======
 	ccdc_try_format(ccdc, cfg, fse->pad, &format, fse->which);
->>>>>>> 5c4698ac
 	fse->max_width = format.width;
 	fse->max_height = format.height;
 
