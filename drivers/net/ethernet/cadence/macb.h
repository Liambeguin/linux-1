/* SPDX-License-Identifier: GPL-2.0-only */
/*
 * Atmel MACB Ethernet Controller driver
 *
 * Copyright (C) 2004-2006 Atmel Corporation
 */
#ifndef _MACB_H
#define _MACB_H

#include <linux/phy.h>
#include <linux/ptp_clock_kernel.h>
#include <linux/net_tstamp.h>
#include <linux/interrupt.h>

#if defined(CONFIG_ARCH_DMA_ADDR_T_64BIT) || defined(CONFIG_MACB_USE_HWSTAMP)
#define MACB_EXT_DESC
#endif

#define MACB_GREGS_NBR 16
#define MACB_GREGS_VERSION 2
#define MACB_MAX_QUEUES 8

/* MACB register offsets */
#define MACB_NCR		0x0000 /* Network Control */
#define MACB_NCFGR		0x0004 /* Network Config */
#define MACB_NSR		0x0008 /* Network Status */
#define MACB_TAR		0x000c /* AT91RM9200 only */
#define MACB_TCR		0x0010 /* AT91RM9200 only */
#define MACB_TSR		0x0014 /* Transmit Status */
#define MACB_RBQP		0x0018 /* RX Q Base Address */
#define MACB_TBQP		0x001c /* TX Q Base Address */
#define MACB_RSR		0x0020 /* Receive Status */
#define MACB_ISR		0x0024 /* Interrupt Status */
#define MACB_IER		0x0028 /* Interrupt Enable */
#define MACB_IDR		0x002c /* Interrupt Disable */
#define MACB_IMR		0x0030 /* Interrupt Mask */
#define MACB_MAN		0x0034 /* PHY Maintenance */
#define MACB_PTR		0x0038
#define MACB_PFR		0x003c
#define MACB_FTO		0x0040
#define MACB_SCF		0x0044
#define MACB_MCF		0x0048
#define MACB_FRO		0x004c
#define MACB_FCSE		0x0050
#define MACB_ALE		0x0054
#define MACB_DTF		0x0058
#define MACB_LCOL		0x005c
#define MACB_EXCOL		0x0060
#define MACB_TUND		0x0064
#define MACB_CSE		0x0068
#define MACB_RRE		0x006c
#define MACB_ROVR		0x0070
#define MACB_RSE		0x0074
#define MACB_ELE		0x0078
#define MACB_RJA		0x007c
#define MACB_USF		0x0080
#define MACB_STE		0x0084
#define MACB_RLE		0x0088
#define MACB_TPF		0x008c
#define MACB_HRB		0x0090
#define MACB_HRT		0x0094
#define MACB_SA1B		0x0098
#define MACB_SA1T		0x009c
#define MACB_SA2B		0x00a0
#define MACB_SA2T		0x00a4
#define MACB_SA3B		0x00a8
#define MACB_SA3T		0x00ac
#define MACB_SA4B		0x00b0
#define MACB_SA4T		0x00b4
#define MACB_TID		0x00b8
#define MACB_TPQ		0x00bc
#define MACB_USRIO		0x00c0
#define MACB_WOL		0x00c4
#define MACB_MID		0x00fc
#define MACB_TBQPH		0x04C8
#define MACB_RBQPH		0x04D4

/* GEM register offsets. */
#define GEM_NCFGR		0x0004 /* Network Config */
#define GEM_USRIO		0x000c /* User IO */
#define GEM_DMACFG		0x0010 /* DMA Configuration */
#define GEM_PBUFRXCUT		0x0044 /* RX Partial Store and Forward */
#define GEM_JML			0x0048 /* Jumbo Max Length */
#define GEM_HRB			0x0080 /* Hash Bottom */
#define GEM_HRT			0x0084 /* Hash Top */
#define GEM_SA1B		0x0088 /* Specific1 Bottom */
#define GEM_SA1T		0x008C /* Specific1 Top */
#define GEM_SA2B		0x0090 /* Specific2 Bottom */
#define GEM_SA2T		0x0094 /* Specific2 Top */
#define GEM_SA3B		0x0098 /* Specific3 Bottom */
#define GEM_SA3T		0x009C /* Specific3 Top */
#define GEM_SA4B		0x00A0 /* Specific4 Bottom */
#define GEM_SA4T		0x00A4 /* Specific4 Top */
#define GEM_WOL			0x00B8 /* Wake on LAN */
#define GEM_RXPTPUNI		0x00D4 /* PTP RX Unicast address */
#define GEM_TXPTPUNI		0x00D8 /* PTP TX Unicast address */
#define GEM_EFTSH		0x00e8 /* PTP Event Frame Transmitted Seconds Register 47:32 */
#define GEM_EFRSH		0x00ec /* PTP Event Frame Received Seconds Register 47:32 */
#define GEM_PEFTSH		0x00f0 /* PTP Peer Event Frame Transmitted Seconds Register 47:32 */
#define GEM_PEFRSH		0x00f4 /* PTP Peer Event Frame Received Seconds Register 47:32 */
#define GEM_OTX			0x0100 /* Octets transmitted */
#define GEM_OCTTXL		0x0100 /* Octets transmitted [31:0] */
#define GEM_OCTTXH		0x0104 /* Octets transmitted [47:32] */
#define GEM_TXCNT		0x0108 /* Frames Transmitted counter */
#define GEM_TXBCCNT		0x010c /* Broadcast Frames counter */
#define GEM_TXMCCNT		0x0110 /* Multicast Frames counter */
#define GEM_TXPAUSECNT		0x0114 /* Pause Frames Transmitted Counter */
#define GEM_TX64CNT		0x0118 /* 64 byte Frames TX counter */
#define GEM_TX65CNT		0x011c /* 65-127 byte Frames TX counter */
#define GEM_TX128CNT		0x0120 /* 128-255 byte Frames TX counter */
#define GEM_TX256CNT		0x0124 /* 256-511 byte Frames TX counter */
#define GEM_TX512CNT		0x0128 /* 512-1023 byte Frames TX counter */
#define GEM_TX1024CNT		0x012c /* 1024-1518 byte Frames TX counter */
#define GEM_TX1519CNT		0x0130 /* 1519+ byte Frames TX counter */
#define GEM_TXURUNCNT		0x0134 /* TX under run error counter */
#define GEM_SNGLCOLLCNT		0x0138 /* Single Collision Frame Counter */
#define GEM_MULTICOLLCNT	0x013c /* Multiple Collision Frame Counter */
#define GEM_EXCESSCOLLCNT	0x0140 /* Excessive Collision Frame Counter */
#define GEM_LATECOLLCNT		0x0144 /* Late Collision Frame Counter */
#define GEM_TXDEFERCNT		0x0148 /* Deferred Transmission Frame Counter */
#define GEM_TXCSENSECNT		0x014c /* Carrier Sense Error Counter */
#define GEM_ORX			0x0150 /* Octets received */
#define GEM_OCTRXL		0x0150 /* Octets received [31:0] */
#define GEM_OCTRXH		0x0154 /* Octets received [47:32] */
#define GEM_RXCNT		0x0158 /* Frames Received Counter */
#define GEM_RXBROADCNT		0x015c /* Broadcast Frames Received Counter */
#define GEM_RXMULTICNT		0x0160 /* Multicast Frames Received Counter */
#define GEM_RXPAUSECNT		0x0164 /* Pause Frames Received Counter */
#define GEM_RX64CNT		0x0168 /* 64 byte Frames RX Counter */
#define GEM_RX65CNT		0x016c /* 65-127 byte Frames RX Counter */
#define GEM_RX128CNT		0x0170 /* 128-255 byte Frames RX Counter */
#define GEM_RX256CNT		0x0174 /* 256-511 byte Frames RX Counter */
#define GEM_RX512CNT		0x0178 /* 512-1023 byte Frames RX Counter */
#define GEM_RX1024CNT		0x017c /* 1024-1518 byte Frames RX Counter */
#define GEM_RX1519CNT		0x0180 /* 1519+ byte Frames RX Counter */
#define GEM_RXUNDRCNT		0x0184 /* Undersize Frames Received Counter */
#define GEM_RXOVRCNT		0x0188 /* Oversize Frames Received Counter */
#define GEM_RXJABCNT		0x018c /* Jabbers Received Counter */
#define GEM_RXFCSCNT		0x0190 /* Frame Check Sequence Error Counter */
#define GEM_RXLENGTHCNT		0x0194 /* Length Field Error Counter */
#define GEM_RXSYMBCNT		0x0198 /* Symbol Error Counter */
#define GEM_RXALIGNCNT		0x019c /* Alignment Error Counter */
#define GEM_RXRESERRCNT		0x01a0 /* Receive Resource Error Counter */
#define GEM_RXORCNT		0x01a4 /* Receive Overrun Counter */
#define GEM_RXIPCCNT		0x01a8 /* IP header Checksum Error Counter */
#define GEM_RXTCPCCNT		0x01ac /* TCP Checksum Error Counter */
#define GEM_RXUDPCCNT		0x01b0 /* UDP Checksum Error Counter */
#define GEM_TISUBN		0x01bc /* 1588 Timer Increment Sub-ns */
#define GEM_TSH			0x01c0 /* 1588 Timer Seconds High */
#define GEM_TSL			0x01d0 /* 1588 Timer Seconds Low */
#define GEM_TN			0x01d4 /* 1588 Timer Nanoseconds */
#define GEM_TA			0x01d8 /* 1588 Timer Adjust */
#define GEM_TI			0x01dc /* 1588 Timer Increment */
#define GEM_EFTSL		0x01e0 /* PTP Event Frame Tx Seconds Low */
#define GEM_EFTN		0x01e4 /* PTP Event Frame Tx Nanoseconds */
#define GEM_EFRSL		0x01e8 /* PTP Event Frame Rx Seconds Low */
#define GEM_EFRN		0x01ec /* PTP Event Frame Rx Nanoseconds */
#define GEM_PEFTSL		0x01f0 /* PTP Peer Event Frame Tx Secs Low */
#define GEM_PEFTN		0x01f4 /* PTP Peer Event Frame Tx Ns */
#define GEM_PEFRSL		0x01f8 /* PTP Peer Event Frame Rx Sec Low */
#define GEM_PEFRN		0x01fc /* PTP Peer Event Frame Rx Ns */
#define GEM_PCSCNTRL		0x0200 /* PCS Control */
#define GEM_DCFG1		0x0280 /* Design Config 1 */
#define GEM_DCFG2		0x0284 /* Design Config 2 */
#define GEM_DCFG3		0x0288 /* Design Config 3 */
#define GEM_DCFG4		0x028c /* Design Config 4 */
#define GEM_DCFG5		0x0290 /* Design Config 5 */
#define GEM_DCFG6		0x0294 /* Design Config 6 */
#define GEM_DCFG7		0x0298 /* Design Config 7 */
#define GEM_DCFG8		0x029C /* Design Config 8 */
#define GEM_DCFG10		0x02A4 /* Design Config 10 */

#define GEM_TXBDCTRL	0x04cc /* TX Buffer Descriptor control register */
#define GEM_RXBDCTRL	0x04d0 /* RX Buffer Descriptor control register */

/* Screener Type 2 match registers */
#define GEM_SCRT2		0x540

/* EtherType registers */
#define GEM_ETHT		0x06E0

/* Type 2 compare registers */
#define GEM_T2CMPW0		0x0700
#define GEM_T2CMPW1		0x0704
#define T2CMP_OFST(t2idx)	(t2idx * 2)

/* type 2 compare registers
 * each location requires 3 compare regs
 */
#define GEM_IP4SRC_CMP(idx)		(idx * 3)
#define GEM_IP4DST_CMP(idx)		(idx * 3 + 1)
#define GEM_PORT_CMP(idx)		(idx * 3 + 2)

/* Which screening type 2 EtherType register will be used (0 - 7) */
#define SCRT2_ETHT		0

#define GEM_ISR(hw_q)		(0x0400 + ((hw_q) << 2))
#define GEM_TBQP(hw_q)		(0x0440 + ((hw_q) << 2))
#define GEM_TBQPH(hw_q)		(0x04C8)
#define GEM_RBQP(hw_q)		(0x0480 + ((hw_q) << 2))
#define GEM_RBQS(hw_q)		(0x04A0 + ((hw_q) << 2))
#define GEM_RBQPH(hw_q)		(0x04D4)
#define GEM_IER(hw_q)		(0x0600 + ((hw_q) << 2))
#define GEM_IDR(hw_q)		(0x0620 + ((hw_q) << 2))
#define GEM_IMR(hw_q)		(0x0640 + ((hw_q) << 2))

/* Bitfields in NCR */
#define MACB_LB_OFFSET		0 /* reserved */
#define MACB_LB_SIZE		1
#define MACB_LLB_OFFSET		1 /* Loop back local */
#define MACB_LLB_SIZE		1
#define MACB_RE_OFFSET		2 /* Receive enable */
#define MACB_RE_SIZE		1
#define MACB_TE_OFFSET		3 /* Transmit enable */
#define MACB_TE_SIZE		1
#define MACB_MPE_OFFSET		4 /* Management port enable */
#define MACB_MPE_SIZE		1
#define MACB_CLRSTAT_OFFSET	5 /* Clear stats regs */
#define MACB_CLRSTAT_SIZE	1
#define MACB_INCSTAT_OFFSET	6 /* Incremental stats regs */
#define MACB_INCSTAT_SIZE	1
#define MACB_WESTAT_OFFSET	7 /* Write enable stats regs */
#define MACB_WESTAT_SIZE	1
#define MACB_BP_OFFSET		8 /* Back pressure */
#define MACB_BP_SIZE		1
#define MACB_TSTART_OFFSET	9 /* Start transmission */
#define MACB_TSTART_SIZE	1
#define MACB_THALT_OFFSET	10 /* Transmit halt */
#define MACB_THALT_SIZE		1
#define MACB_NCR_TPF_OFFSET	11 /* Transmit pause frame */
#define MACB_NCR_TPF_SIZE	1
#define MACB_TZQ_OFFSET		12 /* Transmit zero quantum pause frame */
#define MACB_TZQ_SIZE		1
#define MACB_SRTSM_OFFSET	15
#define MACB_PTPUNI_OFFSET			20
#define MACB_PTPUNI_SIZE			1
#define MACB_OSSMODE_OFFSET 24 /* Enable One Step Synchro Mode */
#define MACB_OSSMODE_SIZE	1

/* Bitfields in NCFGR */
#define MACB_SPD_OFFSET		0 /* Speed */
#define MACB_SPD_SIZE		1
#define MACB_FD_OFFSET		1 /* Full duplex */
#define MACB_FD_SIZE		1
#define MACB_BIT_RATE_OFFSET	2 /* Discard non-VLAN frames */
#define MACB_BIT_RATE_SIZE	1
#define MACB_JFRAME_OFFSET	3 /* reserved */
#define MACB_JFRAME_SIZE	1
#define MACB_CAF_OFFSET		4 /* Copy all frames */
#define MACB_CAF_SIZE		1
#define MACB_NBC_OFFSET		5 /* No broadcast */
#define MACB_NBC_SIZE		1
#define MACB_NCFGR_MTI_OFFSET	6 /* Multicast hash enable */
#define MACB_NCFGR_MTI_SIZE	1
#define MACB_UNI_OFFSET		7 /* Unicast hash enable */
#define MACB_UNI_SIZE		1
#define MACB_BIG_OFFSET		8 /* Receive 1536 byte frames */
#define MACB_BIG_SIZE		1
#define MACB_EAE_OFFSET		9 /* External address match enable */
#define MACB_EAE_SIZE		1
#define MACB_CLK_OFFSET		10
#define MACB_CLK_SIZE		2
#define MACB_RTY_OFFSET		12 /* Retry test */
#define MACB_RTY_SIZE		1
#define MACB_PAE_OFFSET		13 /* Pause enable */
#define MACB_PAE_SIZE		1
#define MACB_RM9200_RMII_OFFSET	13 /* AT91RM9200 only */
#define MACB_RM9200_RMII_SIZE	1  /* AT91RM9200 only */
#define MACB_RBOF_OFFSET	14 /* Receive buffer offset */
#define MACB_RBOF_SIZE		2
#define MACB_RLCE_OFFSET	16 /* Length field error frame discard */
#define MACB_RLCE_SIZE		1
#define MACB_DRFCS_OFFSET	17 /* FCS remove */
#define MACB_DRFCS_SIZE		1
#define MACB_EFRHD_OFFSET	18
#define MACB_EFRHD_SIZE		1
#define MACB_IRXFCS_OFFSET	19
#define MACB_IRXFCS_SIZE	1

/* GEM specific NCFGR bitfields. */
#define GEM_GBE_OFFSET		10 /* Gigabit mode enable */
#define GEM_GBE_SIZE		1
#define GEM_PCSSEL_OFFSET	11
#define GEM_PCSSEL_SIZE		1
#define GEM_CLK_OFFSET		18 /* MDC clock division */
#define GEM_CLK_SIZE		3
#define GEM_DBW_OFFSET		21 /* Data bus width */
#define GEM_DBW_SIZE		2
#define GEM_RXCOEN_OFFSET	24
#define GEM_RXCOEN_SIZE		1
#define GEM_SGMIIEN_OFFSET	27
#define GEM_SGMIIEN_SIZE	1


/* Constants for data bus width. */
#define GEM_DBW32		0 /* 32 bit AMBA AHB data bus width */
#define GEM_DBW64		1 /* 64 bit AMBA AHB data bus width */
#define GEM_DBW128		2 /* 128 bit AMBA AHB data bus width */

/* Bitfields in DMACFG. */
#define GEM_FBLDO_OFFSET	0 /* fixed burst length for DMA */
#define GEM_FBLDO_SIZE		5
#define GEM_ENDIA_DESC_OFFSET	6 /* endian swap mode for management descriptor access */
#define GEM_ENDIA_DESC_SIZE	1
#define GEM_ENDIA_PKT_OFFSET	7 /* endian swap mode for packet data access */
#define GEM_ENDIA_PKT_SIZE	1
#define GEM_RXBMS_OFFSET	8 /* RX packet buffer memory size select */
#define GEM_RXBMS_SIZE		2
#define GEM_TXPBMS_OFFSET	10 /* TX packet buffer memory size select */
#define GEM_TXPBMS_SIZE		1
#define GEM_TXCOEN_OFFSET	11 /* TX IP/TCP/UDP checksum gen offload */
#define GEM_TXCOEN_SIZE		1
#define GEM_RXBS_OFFSET		16 /* DMA receive buffer size */
#define GEM_RXBS_SIZE		8
#define GEM_DDRP_OFFSET		24 /* disc_when_no_ahb */
#define GEM_DDRP_SIZE		1
#define GEM_RXEXT_OFFSET	28 /* RX extended Buffer Descriptor mode */
#define GEM_RXEXT_SIZE		1
#define GEM_TXEXT_OFFSET	29 /* TX extended Buffer Descriptor mode */
#define GEM_TXEXT_SIZE		1
#define GEM_ADDR64_OFFSET	30 /* Address bus width - 64b or 32b */
#define GEM_ADDR64_SIZE		1

/* Bitfields in PBUFRXCUT */
#define GEM_WTRMRK_OFFSET	0 /* Watermark value offset */
#define GEM_WTRMRK_SIZE		12
#define GEM_ENCUTTHRU_OFFSET	31 /* Enable RX partial store and forward */
#define GEM_ENCUTTHRU_SIZE	1

/* Bitfields in NSR */
#define MACB_NSR_LINK_OFFSET	0 /* pcs_link_state */
#define MACB_NSR_LINK_SIZE	1
#define MACB_MDIO_OFFSET	1 /* status of the mdio_in pin */
#define MACB_MDIO_SIZE		1
#define MACB_IDLE_OFFSET	2 /* The PHY management logic is idle */
#define MACB_IDLE_SIZE		1

/* Bitfields in TSR */
#define MACB_UBR_OFFSET		0 /* Used bit read */
#define MACB_UBR_SIZE		1
#define MACB_COL_OFFSET		1 /* Collision occurred */
#define MACB_COL_SIZE		1
#define MACB_TSR_RLE_OFFSET	2 /* Retry limit exceeded */
#define MACB_TSR_RLE_SIZE	1
#define MACB_TGO_OFFSET		3 /* Transmit go */
#define MACB_TGO_SIZE		1
#define MACB_BEX_OFFSET		4 /* TX frame corruption due to AHB error */
#define MACB_BEX_SIZE		1
#define MACB_RM9200_BNQ_OFFSET	4 /* AT91RM9200 only */
#define MACB_RM9200_BNQ_SIZE	1 /* AT91RM9200 only */
#define MACB_COMP_OFFSET	5 /* Trnasmit complete */
#define MACB_COMP_SIZE		1
#define MACB_UND_OFFSET		6 /* Trnasmit under run */
#define MACB_UND_SIZE		1

/* Bitfields in RSR */
#define MACB_BNA_OFFSET		0 /* Buffer not available */
#define MACB_BNA_SIZE		1
#define MACB_REC_OFFSET		1 /* Frame received */
#define MACB_REC_SIZE		1
#define MACB_OVR_OFFSET		2 /* Receive overrun */
#define MACB_OVR_SIZE		1

/* Bitfields in ISR/IER/IDR/IMR */
#define MACB_MFD_OFFSET		0 /* Management frame sent */
#define MACB_MFD_SIZE		1
#define MACB_RCOMP_OFFSET	1 /* Receive complete */
#define MACB_RCOMP_SIZE		1
#define MACB_RXUBR_OFFSET	2 /* RX used bit read */
#define MACB_RXUBR_SIZE		1
#define MACB_TXUBR_OFFSET	3 /* TX used bit read */
#define MACB_TXUBR_SIZE		1
#define MACB_ISR_TUND_OFFSET	4 /* Enable TX buffer under run interrupt */
#define MACB_ISR_TUND_SIZE	1
#define MACB_ISR_RLE_OFFSET	5 /* EN retry exceeded/late coll interrupt */
#define MACB_ISR_RLE_SIZE	1
#define MACB_TXERR_OFFSET	6 /* EN TX frame corrupt from error interrupt */
#define MACB_TXERR_SIZE		1
#define MACB_TCOMP_OFFSET	7 /* Enable transmit complete interrupt */
#define MACB_TCOMP_SIZE		1
#define MACB_ISR_LINK_OFFSET	9 /* Enable link change interrupt */
#define MACB_ISR_LINK_SIZE	1
#define MACB_ISR_ROVR_OFFSET	10 /* Enable receive overrun interrupt */
#define MACB_ISR_ROVR_SIZE	1
#define MACB_HRESP_OFFSET	11 /* Enable hrsep not OK interrupt */
#define MACB_HRESP_SIZE		1
#define MACB_PFR_OFFSET		12 /* Enable pause frame w/ quantum interrupt */
#define MACB_PFR_SIZE		1
#define MACB_PTZ_OFFSET		13 /* Enable pause time zero interrupt */
#define MACB_PTZ_SIZE		1
#define MACB_WOL_OFFSET		28 /* Enable WOL received interrupt */
#define MACB_WOL_SIZE		1
#define MACB_DRQFR_OFFSET	18 /* PTP Delay Request Frame Received */
#define MACB_DRQFR_SIZE		1
#define MACB_SFR_OFFSET		19 /* PTP Sync Frame Received */
#define MACB_SFR_SIZE		1
#define MACB_DRQFT_OFFSET	20 /* PTP Delay Request Frame Transmitted */
#define MACB_DRQFT_SIZE		1
#define MACB_SFT_OFFSET		21 /* PTP Sync Frame Transmitted */
#define MACB_SFT_SIZE		1
#define MACB_PDRQFR_OFFSET	22 /* PDelay Request Frame Received */
#define MACB_PDRQFR_SIZE	1
#define MACB_PDRSFR_OFFSET	23 /* PDelay Response Frame Received */
#define MACB_PDRSFR_SIZE	1
#define MACB_PDRQFT_OFFSET	24 /* PDelay Request Frame Transmitted */
#define MACB_PDRQFT_SIZE	1
#define MACB_PDRSFT_OFFSET	25 /* PDelay Response Frame Transmitted */
#define MACB_PDRSFT_SIZE	1
#define MACB_SRI_OFFSET		26 /* TSU Seconds Register Increment */
#define MACB_SRI_SIZE		1

/* Timer increment fields */
#define MACB_TI_CNS_OFFSET	0
#define MACB_TI_CNS_SIZE	8
#define MACB_TI_ACNS_OFFSET	8
#define MACB_TI_ACNS_SIZE	8
#define MACB_TI_NIT_OFFSET	16
#define MACB_TI_NIT_SIZE	8

/* Bitfields in MAN */
#define MACB_DATA_OFFSET	0 /* data */
#define MACB_DATA_SIZE		16
#define MACB_CODE_OFFSET	16 /* Must be written to 10 */
#define MACB_CODE_SIZE		2
#define MACB_REGA_OFFSET	18 /* Register address */
#define MACB_REGA_SIZE		5
#define MACB_PHYA_OFFSET	23 /* PHY address */
#define MACB_PHYA_SIZE		5
#define MACB_RW_OFFSET		28 /* Operation. 10 is read. 01 is write. */
#define MACB_RW_SIZE		2
#define MACB_SOF_OFFSET		30 /* Must be written to 1 for Clause 22 */
#define MACB_SOF_SIZE		2

/* Bitfields in USRIO (AVR32) */
#define MACB_MII_OFFSET				0
#define MACB_MII_SIZE				1
#define MACB_EAM_OFFSET				1
#define MACB_EAM_SIZE				1
#define MACB_TX_PAUSE_OFFSET			2
#define MACB_TX_PAUSE_SIZE			1
#define MACB_TX_PAUSE_ZERO_OFFSET		3
#define MACB_TX_PAUSE_ZERO_SIZE			1

/* Bitfields in USRIO (AT91) */
#define MACB_RMII_OFFSET			0
#define MACB_RMII_SIZE				1
#define GEM_RGMII_OFFSET			0 /* GEM gigabit mode */
#define GEM_RGMII_SIZE				1
#define MACB_CLKEN_OFFSET			1
#define MACB_CLKEN_SIZE				1

/* Bitfields in WOL */
#define MACB_IP_OFFSET				0
#define MACB_IP_SIZE				16
#define MACB_MAG_OFFSET				16
#define MACB_MAG_SIZE				1
#define MACB_ARP_OFFSET				17
#define MACB_ARP_SIZE				1
#define MACB_SA1_OFFSET				18
#define MACB_SA1_SIZE				1
#define MACB_WOL_MTI_OFFSET			19
#define MACB_WOL_MTI_SIZE			1

/* Bitfields in MID */
#define MACB_IDNUM_OFFSET			16
#define MACB_IDNUM_SIZE				12
#define MACB_REV_OFFSET				0
#define MACB_REV_SIZE				16

/* Bitfields in PCSCNTRL */
#define GEM_PCSAUTONEG_OFFSET			12
#define GEM_PCSAUTONEG_SIZE			1

/* Bitfields in DCFG1. */
#define GEM_IRQCOR_OFFSET			23
#define GEM_IRQCOR_SIZE				1
#define GEM_DBWDEF_OFFSET			25
#define GEM_DBWDEF_SIZE				3

/* Bitfields in DCFG2. */
#define GEM_RX_PKT_BUFF_OFFSET			20
#define GEM_RX_PKT_BUFF_SIZE			1
#define GEM_TX_PKT_BUFF_OFFSET			21
#define GEM_TX_PKT_BUFF_SIZE			1

/* Bitfields in DCFG5. */
#define GEM_TSU_OFFSET				8
#define GEM_TSU_SIZE				1

/* Bitfields in DCFG6. */
#define GEM_PBUF_LSO_OFFSET			27
#define GEM_PBUF_LSO_SIZE			1
#define GEM_DAW64_OFFSET			23
#define GEM_DAW64_SIZE				1

/* Bitfields in DCFG8. */
#define GEM_T1SCR_OFFSET			24
#define GEM_T1SCR_SIZE				8
#define GEM_T2SCR_OFFSET			16
#define GEM_T2SCR_SIZE				8
#define GEM_SCR2ETH_OFFSET			8
#define GEM_SCR2ETH_SIZE			8
#define GEM_SCR2CMP_OFFSET			0
#define GEM_SCR2CMP_SIZE			8

/* Bitfields in DCFG10 */
#define GEM_TXBD_RDBUFF_OFFSET			12
#define GEM_TXBD_RDBUFF_SIZE			4
#define GEM_RXBD_RDBUFF_OFFSET			8
#define GEM_RXBD_RDBUFF_SIZE			4

/* Bitfields in TISUBN */
#define GEM_SUBNSINCR_OFFSET			0
#define GEM_SUBNSINCRL_OFFSET			24
#define GEM_SUBNSINCRL_SIZE			8
#define GEM_SUBNSINCRH_OFFSET			0
#define GEM_SUBNSINCRH_SIZE			16
#define GEM_SUBNSINCR_SIZE			24

/* Bitfields in TI */
#define GEM_NSINCR_OFFSET			0
#define GEM_NSINCR_SIZE				8

/* Bitfields in TSH */
#define GEM_TSH_OFFSET				0 /* TSU timer value (s). MSB [47:32] of seconds timer count */
#define GEM_TSH_SIZE				16

/* Bitfields in TSL */
#define GEM_TSL_OFFSET				0 /* TSU timer value (s). LSB [31:0] of seconds timer count */
#define GEM_TSL_SIZE				32

/* Bitfields in TN */
#define GEM_TN_OFFSET				0 /* TSU timer value (ns) */
#define GEM_TN_SIZE					30

/* Bitfields in TXBDCTRL */
#define GEM_TXTSMODE_OFFSET			4 /* TX Descriptor Timestamp Insertion mode */
#define GEM_TXTSMODE_SIZE			2

/* Bitfields in RXBDCTRL */
#define GEM_RXTSMODE_OFFSET			4 /* RX Descriptor Timestamp Insertion mode */
#define GEM_RXTSMODE_SIZE			2

/* Bitfields in SCRT2 */
#define GEM_QUEUE_OFFSET			0 /* Queue Number */
#define GEM_QUEUE_SIZE				4
#define GEM_VLANPR_OFFSET			4 /* VLAN Priority */
#define GEM_VLANPR_SIZE				3
#define GEM_VLANEN_OFFSET			8 /* VLAN Enable */
#define GEM_VLANEN_SIZE				1
#define GEM_ETHT2IDX_OFFSET			9 /* Index to screener type 2 EtherType register */
#define GEM_ETHT2IDX_SIZE			3
#define GEM_ETHTEN_OFFSET			12 /* EtherType Enable */
#define GEM_ETHTEN_SIZE				1
#define GEM_CMPA_OFFSET				13 /* Compare A - Index to screener type 2 Compare register */
#define GEM_CMPA_SIZE				5
#define GEM_CMPAEN_OFFSET			18 /* Compare A Enable */
#define GEM_CMPAEN_SIZE				1
#define GEM_CMPB_OFFSET				19 /* Compare B - Index to screener type 2 Compare register */
#define GEM_CMPB_SIZE				5
#define GEM_CMPBEN_OFFSET			24 /* Compare B Enable */
#define GEM_CMPBEN_SIZE				1
#define GEM_CMPC_OFFSET				25 /* Compare C - Index to screener type 2 Compare register */
#define GEM_CMPC_SIZE				5
#define GEM_CMPCEN_OFFSET			30 /* Compare C Enable */
#define GEM_CMPCEN_SIZE				1

/* Bitfields in ETHT */
#define GEM_ETHTCMP_OFFSET			0 /* EtherType compare value */
#define GEM_ETHTCMP_SIZE			16

/* Bitfields in T2CMPW0 */
#define GEM_T2CMP_OFFSET			16 /* 0xFFFF0000 compare value */
#define GEM_T2CMP_SIZE				16
#define GEM_T2MASK_OFFSET			0 /* 0x0000FFFF compare value or mask */
#define GEM_T2MASK_SIZE				16

/* Bitfields in T2CMPW1 */
#define GEM_T2DISMSK_OFFSET			9 /* disable mask */
#define GEM_T2DISMSK_SIZE			1
#define GEM_T2CMPOFST_OFFSET			7 /* compare offset */
#define GEM_T2CMPOFST_SIZE			2
#define GEM_T2OFST_OFFSET			0 /* offset value */
#define GEM_T2OFST_SIZE				7

/* Bitfields in queue pointer registers */
#define GEM_RBQP_DISABLE	0x1

/* Offset for screener type 2 compare values (T2CMPOFST).
 * Note the offset is applied after the specified point,
 * e.g. GEM_T2COMPOFST_ETYPE denotes the EtherType field, so an offset
 * of 12 bytes from this would be the source IP address in an IP header
 */
#define GEM_T2COMPOFST_SOF		0
#define GEM_T2COMPOFST_ETYPE	1
#define GEM_T2COMPOFST_IPHDR	2
#define GEM_T2COMPOFST_TCPUDP	3

/* offset from EtherType to IP address */
#define ETYPE_SRCIP_OFFSET			12
#define ETYPE_DSTIP_OFFSET			16

/* offset from IP header to port */
#define IPHDR_SRCPORT_OFFSET		0
#define IPHDR_DSTPORT_OFFSET		2

/* Transmit DMA buffer descriptor Word 1 */
#define GEM_DMA_TXVALID_OFFSET		23 /* timestamp has been captured in the Buffer Descriptor */
#define GEM_DMA_TXVALID_SIZE		1

/* Receive DMA buffer descriptor Word 0 */
#define GEM_DMA_RXVALID_OFFSET		2 /* indicates a valid timestamp in the Buffer Descriptor */
#define GEM_DMA_RXVALID_SIZE		1

/* DMA buffer descriptor Word 2 (32 bit addressing) or Word 4 (64 bit addressing) */
#define GEM_DMA_SECL_OFFSET			30 /* Timestamp seconds[1:0]  */
#define GEM_DMA_SECL_SIZE			2
#define GEM_DMA_NSEC_OFFSET			0 /* Timestamp nanosecs [29:0] */
#define GEM_DMA_NSEC_SIZE			30

/* DMA buffer descriptor Word 3 (32 bit addressing) or Word 5 (64 bit addressing) */

/* New hardware supports 12 bit precision of timestamp in DMA buffer descriptor.
 * Old hardware supports only 6 bit precision but it is enough for PTP.
 * Less accuracy is used always instead of checking hardware version.
 */
#define GEM_DMA_SECH_OFFSET			0 /* Timestamp seconds[5:2] */
#define GEM_DMA_SECH_SIZE			4
#define GEM_DMA_SEC_WIDTH			(GEM_DMA_SECH_SIZE + GEM_DMA_SECL_SIZE)
#define GEM_DMA_SEC_TOP				(1 << GEM_DMA_SEC_WIDTH)
#define GEM_DMA_SEC_MASK			(GEM_DMA_SEC_TOP - 1)

/* Bitfields in ADJ */
#define GEM_ADDSUB_OFFSET			31
#define GEM_ADDSUB_SIZE				1
/* Constants for CLK */
#define MACB_CLK_DIV8				0
#define MACB_CLK_DIV16				1
#define MACB_CLK_DIV32				2
#define MACB_CLK_DIV64				3

/* GEM specific constants for CLK. */
#define GEM_CLK_DIV8				0
#define GEM_CLK_DIV16				1
#define GEM_CLK_DIV32				2
#define GEM_CLK_DIV48				3
#define GEM_CLK_DIV64				4
#define GEM_CLK_DIV96				5

/* Constants for MAN register */
#define MACB_MAN_SOF				1
#define MACB_MAN_WRITE				1
#define MACB_MAN_READ				2
#define MACB_MAN_CODE				2

/* Capability mask bits */
#define MACB_CAPS_ISR_CLEAR_ON_WRITE		0x00000001
#define MACB_CAPS_USRIO_HAS_CLKEN		0x00000002
#define MACB_CAPS_USRIO_DEFAULT_IS_MII_GMII	0x00000004
#define MACB_CAPS_NO_GIGABIT_HALF		0x00000008
#define MACB_CAPS_USRIO_DISABLED		0x00000010
#define MACB_CAPS_JUMBO				0x00000020
#define MACB_CAPS_GEM_HAS_PTP			0x00000040
#define MACB_CAPS_BD_RD_PREFETCH		0x00000080
#define MACB_CAPS_NEEDS_RSTONUBR		0x00000100
#define MACB_CAPS_PCS				0x00000400
#define MACB_CAPS_PARTIAL_STORE_FORWARD		0x00000800
#define MACB_CAPS_WOL				0x00000200
#define MACB_CAPS_NEED_TSUCLK			0x00001000
#define MACB_CAPS_QUEUE_DISABLE			0x00002000
#define MACB_CAPS_FIFO_MODE			0x10000000
#define MACB_CAPS_GIGABIT_MODE_AVAILABLE	0x20000000
#define MACB_CAPS_SG_DISABLED			0x40000000
#define MACB_CAPS_MACB_IS_GEM			0x80000000

/* LSO settings */
#define MACB_LSO_UFO_ENABLE			0x01
#define MACB_LSO_TSO_ENABLE			0x02

/* Bit manipulation macros */
#define MACB_BIT(name)					\
	(1 << MACB_##name##_OFFSET)
#define MACB_BF(name,value)				\
	(((value) & ((1 << MACB_##name##_SIZE) - 1))	\
	 << MACB_##name##_OFFSET)
#define MACB_BFEXT(name,value)\
	(((value) >> MACB_##name##_OFFSET)		\
	 & ((1 << MACB_##name##_SIZE) - 1))
#define MACB_BFINS(name,value,old)			\
	(((old) & ~(((1 << MACB_##name##_SIZE) - 1)	\
		    << MACB_##name##_OFFSET))		\
	 | MACB_BF(name,value))

#define GEM_BIT(name)					\
	(1 << GEM_##name##_OFFSET)
#define GEM_BF(name, value)				\
	(((value) & ((1 << GEM_##name##_SIZE) - 1))	\
	 << GEM_##name##_OFFSET)
#define GEM_BFEXT(name, value)\
	(((value) >> GEM_##name##_OFFSET)		\
	 & ((1 << GEM_##name##_SIZE) - 1))
#define GEM_BFINS(name, value, old)			\
	(((old) & ~(((1 << GEM_##name##_SIZE) - 1)	\
		    << GEM_##name##_OFFSET))		\
	 | GEM_BF(name, value))

/* Register access macros */
#define macb_readl(port, reg)		(port)->macb_reg_readl((port), MACB_##reg)
#define macb_writel(port, reg, value)	(port)->macb_reg_writel((port), MACB_##reg, (value))
#define gem_readl(port, reg)		(port)->macb_reg_readl((port), GEM_##reg)
#define gem_writel(port, reg, value)	(port)->macb_reg_writel((port), GEM_##reg, (value))
#define queue_readl(queue, reg)		(queue)->bp->macb_reg_readl((queue)->bp, (queue)->reg)
#define queue_writel(queue, reg, value)	(queue)->bp->macb_reg_writel((queue)->bp, (queue)->reg, (value))
#define gem_readl_n(port, reg, idx)		(port)->macb_reg_readl((port), GEM_##reg + idx * 4)
#define gem_writel_n(port, reg, idx, value)	(port)->macb_reg_writel((port), GEM_##reg + idx * 4, (value))

#define PTP_TS_BUFFER_SIZE		128 /* must be power of 2 */

/* Conditional GEM/MACB macros.  These perform the operation to the correct
 * register dependent on whether the device is a GEM or a MACB.  For registers
 * and bitfields that are common across both devices, use macb_{read,write}l
 * to avoid the cost of the conditional.
 */
#define macb_or_gem_writel(__bp, __reg, __value) \
	({ \
		if (macb_is_gem((__bp))) \
			gem_writel((__bp), __reg, __value); \
		else \
			macb_writel((__bp), __reg, __value); \
	})

#define macb_or_gem_readl(__bp, __reg) \
	({ \
		u32 __v; \
		if (macb_is_gem((__bp))) \
			__v = gem_readl((__bp), __reg); \
		else \
			__v = macb_readl((__bp), __reg); \
		__v; \
	})

#define MACB_READ_NSR(bp)	macb_readl(bp, NSR)

/* struct macb_dma_desc - Hardware DMA descriptor
 * @addr: DMA address of data buffer
 * @ctrl: Control and status bits
 */
struct macb_dma_desc {
	u32	addr;
	u32	ctrl;
};

#ifdef MACB_EXT_DESC
#define HW_DMA_CAP_32B		0
#define HW_DMA_CAP_64B		(1 << 0)
#define HW_DMA_CAP_PTP		(1 << 1)
#define HW_DMA_CAP_64B_PTP	(HW_DMA_CAP_64B | HW_DMA_CAP_PTP)

struct macb_dma_desc_64 {
	u32 addrh;
	u32 resvd;
};

struct macb_dma_desc_ptp {
	u32	ts_1;
	u32	ts_2;
};

struct gem_tx_ts {
	struct sk_buff *skb;
	struct macb_dma_desc_ptp desc_ptp;
};
#endif

/* DMA descriptor bitfields */
#define MACB_RX_USED_OFFSET			0
#define MACB_RX_USED_SIZE			1
#define MACB_RX_WRAP_OFFSET			1
#define MACB_RX_WRAP_SIZE			1
#define MACB_RX_WADDR_OFFSET			2
#define MACB_RX_WADDR_SIZE			30

#define MACB_RX_FRMLEN_OFFSET			0
#define MACB_RX_FRMLEN_SIZE			12
#define MACB_RX_OFFSET_OFFSET			12
#define MACB_RX_OFFSET_SIZE			2
#define MACB_RX_SOF_OFFSET			14
#define MACB_RX_SOF_SIZE			1
#define MACB_RX_EOF_OFFSET			15
#define MACB_RX_EOF_SIZE			1
#define MACB_RX_CFI_OFFSET			16
#define MACB_RX_CFI_SIZE			1
#define MACB_RX_VLAN_PRI_OFFSET			17
#define MACB_RX_VLAN_PRI_SIZE			3
#define MACB_RX_PRI_TAG_OFFSET			20
#define MACB_RX_PRI_TAG_SIZE			1
#define MACB_RX_VLAN_TAG_OFFSET			21
#define MACB_RX_VLAN_TAG_SIZE			1
#define MACB_RX_TYPEID_MATCH_OFFSET		22
#define MACB_RX_TYPEID_MATCH_SIZE		1
#define MACB_RX_SA4_MATCH_OFFSET		23
#define MACB_RX_SA4_MATCH_SIZE			1
#define MACB_RX_SA3_MATCH_OFFSET		24
#define MACB_RX_SA3_MATCH_SIZE			1
#define MACB_RX_SA2_MATCH_OFFSET		25
#define MACB_RX_SA2_MATCH_SIZE			1
#define MACB_RX_SA1_MATCH_OFFSET		26
#define MACB_RX_SA1_MATCH_SIZE			1
#define MACB_RX_EXT_MATCH_OFFSET		28
#define MACB_RX_EXT_MATCH_SIZE			1
#define MACB_RX_UHASH_MATCH_OFFSET		29
#define MACB_RX_UHASH_MATCH_SIZE		1
#define MACB_RX_MHASH_MATCH_OFFSET		30
#define MACB_RX_MHASH_MATCH_SIZE		1
#define MACB_RX_BROADCAST_OFFSET		31
#define MACB_RX_BROADCAST_SIZE			1

#define MACB_RX_FRMLEN_MASK			0xFFF
#define MACB_RX_JFRMLEN_MASK			0x3FFF

/* RX checksum offload disabled: bit 24 clear in NCFGR */
#define GEM_RX_TYPEID_MATCH_OFFSET		22
#define GEM_RX_TYPEID_MATCH_SIZE		2

/* RX checksum offload enabled: bit 24 set in NCFGR */
#define GEM_RX_CSUM_OFFSET			22
#define GEM_RX_CSUM_SIZE			2

#define MACB_TX_FRMLEN_OFFSET			0
#define MACB_TX_FRMLEN_SIZE			11
#define MACB_TX_LAST_OFFSET			15
#define MACB_TX_LAST_SIZE			1
#define MACB_TX_NOCRC_OFFSET			16
#define MACB_TX_NOCRC_SIZE			1
#define MACB_MSS_MFS_OFFSET			16
#define MACB_MSS_MFS_SIZE			14
#define MACB_TX_LSO_OFFSET			17
#define MACB_TX_LSO_SIZE			2
#define MACB_TX_TCP_SEQ_SRC_OFFSET		19
#define MACB_TX_TCP_SEQ_SRC_SIZE		1
#define MACB_TX_BUF_EXHAUSTED_OFFSET		27
#define MACB_TX_BUF_EXHAUSTED_SIZE		1
#define MACB_TX_UNDERRUN_OFFSET			28
#define MACB_TX_UNDERRUN_SIZE			1
#define MACB_TX_ERROR_OFFSET			29
#define MACB_TX_ERROR_SIZE			1
#define MACB_TX_WRAP_OFFSET			30
#define MACB_TX_WRAP_SIZE			1
#define MACB_TX_USED_OFFSET			31
#define MACB_TX_USED_SIZE			1

#define GEM_TX_FRMLEN_OFFSET			0
#define GEM_TX_FRMLEN_SIZE			14

/* Buffer descriptor constants */
#define GEM_RX_CSUM_NONE			0
#define GEM_RX_CSUM_IP_ONLY			1
#define GEM_RX_CSUM_IP_TCP			2
#define GEM_RX_CSUM_IP_UDP			3

/* limit RX checksum offload to TCP and UDP packets */
#define GEM_RX_CSUM_CHECKED_MASK		2

/* Scaled PPM fraction */
#define PPM_FRACTION	16

/* struct macb_tx_skb - data about an skb which is being transmitted
 * @skb: skb currently being transmitted, only set for the last buffer
 *       of the frame
 * @mapping: DMA address of the skb's fragment buffer
 * @size: size of the DMA mapped buffer
 * @mapped_as_page: true when buffer was mapped with skb_frag_dma_map(),
 *                  false when buffer was mapped with dma_map_single()
 */
struct macb_tx_skb {
	struct sk_buff		*skb;
	dma_addr_t		mapping;
	size_t			size;
	bool			mapped_as_page;
};

/* Hardware-collected statistics. Used when updating the network
 * device stats by a periodic timer.
 */
struct macb_stats {
	u32	rx_pause_frames;
	u32	tx_ok;
	u32	tx_single_cols;
	u32	tx_multiple_cols;
	u32	rx_ok;
	u32	rx_fcs_errors;
	u32	rx_align_errors;
	u32	tx_deferred;
	u32	tx_late_cols;
	u32	tx_excessive_cols;
	u32	tx_underruns;
	u32	tx_carrier_errors;
	u32	rx_resource_errors;
	u32	rx_overruns;
	u32	rx_symbol_errors;
	u32	rx_oversize_pkts;
	u32	rx_jabbers;
	u32	rx_undersize_pkts;
	u32	sqe_test_errors;
	u32	rx_length_mismatch;
	u32	tx_pause_frames;
};

struct gem_stats {
	u32	tx_octets_31_0;
	u32	tx_octets_47_32;
	u32	tx_frames;
	u32	tx_broadcast_frames;
	u32	tx_multicast_frames;
	u32	tx_pause_frames;
	u32	tx_64_byte_frames;
	u32	tx_65_127_byte_frames;
	u32	tx_128_255_byte_frames;
	u32	tx_256_511_byte_frames;
	u32	tx_512_1023_byte_frames;
	u32	tx_1024_1518_byte_frames;
	u32	tx_greater_than_1518_byte_frames;
	u32	tx_underrun;
	u32	tx_single_collision_frames;
	u32	tx_multiple_collision_frames;
	u32	tx_excessive_collisions;
	u32	tx_late_collisions;
	u32	tx_deferred_frames;
	u32	tx_carrier_sense_errors;
	u32	rx_octets_31_0;
	u32	rx_octets_47_32;
	u32	rx_frames;
	u32	rx_broadcast_frames;
	u32	rx_multicast_frames;
	u32	rx_pause_frames;
	u32	rx_64_byte_frames;
	u32	rx_65_127_byte_frames;
	u32	rx_128_255_byte_frames;
	u32	rx_256_511_byte_frames;
	u32	rx_512_1023_byte_frames;
	u32	rx_1024_1518_byte_frames;
	u32	rx_greater_than_1518_byte_frames;
	u32	rx_undersized_frames;
	u32	rx_oversize_frames;
	u32	rx_jabbers;
	u32	rx_frame_check_sequence_errors;
	u32	rx_length_field_frame_errors;
	u32	rx_symbol_errors;
	u32	rx_alignment_errors;
	u32	rx_resource_errors;
	u32	rx_overruns;
	u32	rx_ip_header_checksum_errors;
	u32	rx_tcp_checksum_errors;
	u32	rx_udp_checksum_errors;
};

/* Describes the name and offset of an individual statistic register, as
 * returned by `ethtool -S`. Also describes which net_device_stats statistics
 * this register should contribute to.
 */
struct gem_statistic {
	char stat_string[ETH_GSTRING_LEN];
	int offset;
	u32 stat_bits;
};

/* Bitfield defs for net_device_stat statistics */
#define GEM_NDS_RXERR_OFFSET		0
#define GEM_NDS_RXLENERR_OFFSET		1
#define GEM_NDS_RXOVERERR_OFFSET	2
#define GEM_NDS_RXCRCERR_OFFSET		3
#define GEM_NDS_RXFRAMEERR_OFFSET	4
#define GEM_NDS_RXFIFOERR_OFFSET	5
#define GEM_NDS_TXERR_OFFSET		6
#define GEM_NDS_TXABORTEDERR_OFFSET	7
#define GEM_NDS_TXCARRIERERR_OFFSET	8
#define GEM_NDS_TXFIFOERR_OFFSET	9
#define GEM_NDS_COLLISIONS_OFFSET	10

#define GEM_STAT_TITLE(name, title) GEM_STAT_TITLE_BITS(name, title, 0)
#define GEM_STAT_TITLE_BITS(name, title, bits) {	\
	.stat_string = title,				\
	.offset = GEM_##name,				\
	.stat_bits = bits				\
}

/* list of gem statistic registers. The names MUST match the
 * corresponding GEM_* definitions.
 */
static const struct gem_statistic gem_statistics[] = {
	GEM_STAT_TITLE(OCTTXL, "tx_octets"), /* OCTTXH combined with OCTTXL */
	GEM_STAT_TITLE(TXCNT, "tx_frames"),
	GEM_STAT_TITLE(TXBCCNT, "tx_broadcast_frames"),
	GEM_STAT_TITLE(TXMCCNT, "tx_multicast_frames"),
	GEM_STAT_TITLE(TXPAUSECNT, "tx_pause_frames"),
	GEM_STAT_TITLE(TX64CNT, "tx_64_byte_frames"),
	GEM_STAT_TITLE(TX65CNT, "tx_65_127_byte_frames"),
	GEM_STAT_TITLE(TX128CNT, "tx_128_255_byte_frames"),
	GEM_STAT_TITLE(TX256CNT, "tx_256_511_byte_frames"),
	GEM_STAT_TITLE(TX512CNT, "tx_512_1023_byte_frames"),
	GEM_STAT_TITLE(TX1024CNT, "tx_1024_1518_byte_frames"),
	GEM_STAT_TITLE(TX1519CNT, "tx_greater_than_1518_byte_frames"),
	GEM_STAT_TITLE_BITS(TXURUNCNT, "tx_underrun",
			    GEM_BIT(NDS_TXERR)|GEM_BIT(NDS_TXFIFOERR)),
	GEM_STAT_TITLE_BITS(SNGLCOLLCNT, "tx_single_collision_frames",
			    GEM_BIT(NDS_TXERR)|GEM_BIT(NDS_COLLISIONS)),
	GEM_STAT_TITLE_BITS(MULTICOLLCNT, "tx_multiple_collision_frames",
			    GEM_BIT(NDS_TXERR)|GEM_BIT(NDS_COLLISIONS)),
	GEM_STAT_TITLE_BITS(EXCESSCOLLCNT, "tx_excessive_collisions",
			    GEM_BIT(NDS_TXERR)|
			    GEM_BIT(NDS_TXABORTEDERR)|
			    GEM_BIT(NDS_COLLISIONS)),
	GEM_STAT_TITLE_BITS(LATECOLLCNT, "tx_late_collisions",
			    GEM_BIT(NDS_TXERR)|GEM_BIT(NDS_COLLISIONS)),
	GEM_STAT_TITLE(TXDEFERCNT, "tx_deferred_frames"),
	GEM_STAT_TITLE_BITS(TXCSENSECNT, "tx_carrier_sense_errors",
			    GEM_BIT(NDS_TXERR)|GEM_BIT(NDS_COLLISIONS)),
	GEM_STAT_TITLE(OCTRXL, "rx_octets"), /* OCTRXH combined with OCTRXL */
	GEM_STAT_TITLE(RXCNT, "rx_frames"),
	GEM_STAT_TITLE(RXBROADCNT, "rx_broadcast_frames"),
	GEM_STAT_TITLE(RXMULTICNT, "rx_multicast_frames"),
	GEM_STAT_TITLE(RXPAUSECNT, "rx_pause_frames"),
	GEM_STAT_TITLE(RX64CNT, "rx_64_byte_frames"),
	GEM_STAT_TITLE(RX65CNT, "rx_65_127_byte_frames"),
	GEM_STAT_TITLE(RX128CNT, "rx_128_255_byte_frames"),
	GEM_STAT_TITLE(RX256CNT, "rx_256_511_byte_frames"),
	GEM_STAT_TITLE(RX512CNT, "rx_512_1023_byte_frames"),
	GEM_STAT_TITLE(RX1024CNT, "rx_1024_1518_byte_frames"),
	GEM_STAT_TITLE(RX1519CNT, "rx_greater_than_1518_byte_frames"),
	GEM_STAT_TITLE_BITS(RXUNDRCNT, "rx_undersized_frames",
			    GEM_BIT(NDS_RXERR)|GEM_BIT(NDS_RXLENERR)),
	GEM_STAT_TITLE_BITS(RXOVRCNT, "rx_oversize_frames",
			    GEM_BIT(NDS_RXERR)|GEM_BIT(NDS_RXLENERR)),
	GEM_STAT_TITLE_BITS(RXJABCNT, "rx_jabbers",
			    GEM_BIT(NDS_RXERR)|GEM_BIT(NDS_RXLENERR)),
	GEM_STAT_TITLE_BITS(RXFCSCNT, "rx_frame_check_sequence_errors",
			    GEM_BIT(NDS_RXERR)|GEM_BIT(NDS_RXCRCERR)),
	GEM_STAT_TITLE_BITS(RXLENGTHCNT, "rx_length_field_frame_errors",
			    GEM_BIT(NDS_RXERR)),
	GEM_STAT_TITLE_BITS(RXSYMBCNT, "rx_symbol_errors",
			    GEM_BIT(NDS_RXERR)|GEM_BIT(NDS_RXFRAMEERR)),
	GEM_STAT_TITLE_BITS(RXALIGNCNT, "rx_alignment_errors",
			    GEM_BIT(NDS_RXERR)|GEM_BIT(NDS_RXOVERERR)),
	GEM_STAT_TITLE_BITS(RXRESERRCNT, "rx_resource_errors",
			    GEM_BIT(NDS_RXERR)|GEM_BIT(NDS_RXOVERERR)),
	GEM_STAT_TITLE_BITS(RXORCNT, "rx_overruns",
			    GEM_BIT(NDS_RXERR)|GEM_BIT(NDS_RXFIFOERR)),
	GEM_STAT_TITLE_BITS(RXIPCCNT, "rx_ip_header_checksum_errors",
			    GEM_BIT(NDS_RXERR)),
	GEM_STAT_TITLE_BITS(RXTCPCCNT, "rx_tcp_checksum_errors",
			    GEM_BIT(NDS_RXERR)),
	GEM_STAT_TITLE_BITS(RXUDPCCNT, "rx_udp_checksum_errors",
			    GEM_BIT(NDS_RXERR)),
};

#define GEM_STATS_LEN ARRAY_SIZE(gem_statistics)

#define QUEUE_STAT_TITLE(title) {	\
	.stat_string = title,			\
}

/* per queue statistics, each should be unsigned long type */
struct queue_stats {
	union {
		unsigned long first;
		unsigned long rx_packets;
	};
	unsigned long rx_bytes;
	unsigned long rx_dropped;
	unsigned long tx_packets;
	unsigned long tx_bytes;
	unsigned long tx_dropped;
};

static const struct gem_statistic queue_statistics[] = {
		QUEUE_STAT_TITLE("rx_packets"),
		QUEUE_STAT_TITLE("rx_bytes"),
		QUEUE_STAT_TITLE("rx_dropped"),
		QUEUE_STAT_TITLE("tx_packets"),
		QUEUE_STAT_TITLE("tx_bytes"),
		QUEUE_STAT_TITLE("tx_dropped"),
};

#define QUEUE_STATS_LEN ARRAY_SIZE(queue_statistics)

struct macb;
struct macb_queue;

struct macb_or_gem_ops {
	int	(*mog_alloc_rx_buffers)(struct macb *bp);
	void	(*mog_free_rx_buffers)(struct macb *bp);
	void	(*mog_init_rings)(struct macb *bp);
	int	(*mog_rx)(struct macb_queue *queue, struct napi_struct *napi,
			  int budget);
};

/* MACB-PTP interface: adapt to platform needs. */
struct macb_ptp_info {
	void (*ptp_init)(struct net_device *ndev);
	void (*ptp_remove)(struct net_device *ndev);
	s32 (*get_ptp_max_adj)(void);
	unsigned int (*get_tsu_rate)(struct macb *bp);
	int (*get_ts_info)(struct net_device *dev,
			   struct ethtool_ts_info *info);
	int (*get_hwtst)(struct net_device *netdev,
			 struct ifreq *ifr);
	int (*set_hwtst)(struct net_device *netdev,
			 struct ifreq *ifr, int cmd);
};

struct macb_pm_data {
	u32 scrt2;
	u32 usrio;
};

struct macb_config {
	u32			caps;
	unsigned int		dma_burst_length;
	int	(*clk_init)(struct platform_device *pdev, struct clk **pclk,
			    struct clk **hclk, struct clk **tx_clk,
			    struct clk **rx_clk, struct clk **tsu_clk);
	int	(*init)(struct platform_device *pdev);
	int	jumbo_max_len;
};

struct tsu_incr {
	u32 sub_ns;
	u32 ns;
};

struct macb_queue {
	struct macb		*bp;
	int			irq;

	unsigned int		ISR;
	unsigned int		IER;
	unsigned int		IDR;
	unsigned int		IMR;
	unsigned int		TBQP;
	unsigned int		TBQPH;
	unsigned int		RBQS;
	unsigned int		RBQP;
	unsigned int		RBQPH;

	unsigned int		tx_head, tx_tail;
	struct macb_dma_desc	*tx_ring;
	struct macb_tx_skb	*tx_skb;
	dma_addr_t		tx_ring_dma;
	struct work_struct	tx_error_task;

	dma_addr_t		rx_ring_dma;
	dma_addr_t		rx_buffers_dma;
	unsigned int		rx_tail;
	unsigned int		rx_prepared_head;
	struct macb_dma_desc	*rx_ring;
	struct sk_buff		**rx_skbuff;
	void			*rx_buffers;
	struct napi_struct	napi;
	struct queue_stats stats;

#ifdef CONFIG_MACB_USE_HWSTAMP
	struct work_struct	tx_ts_task;
	unsigned int		tx_ts_head, tx_ts_tail;
	struct gem_tx_ts	tx_timestamps[PTP_TS_BUFFER_SIZE];
#endif
};

struct ethtool_rx_fs_item {
	struct ethtool_rx_flow_spec fs;
	struct list_head list;
};

struct ethtool_rx_fs_list {
	struct list_head list;
	unsigned int count;
};

struct macb {
	void __iomem		*regs;
	bool			native_io;

	/* hardware IO accessors */
	u32	(*macb_reg_readl)(struct macb *bp, int offset);
	void	(*macb_reg_writel)(struct macb *bp, int offset, u32 value);

	struct macb_dma_desc	*rx_ring_tieoff;
	size_t			rx_buffer_size;

	unsigned int		rx_ring_size;
	unsigned int		tx_ring_size;

	unsigned int		num_queues;
	unsigned int		queue_mask;
	struct macb_queue	queues[MACB_MAX_QUEUES];

	spinlock_t		lock;
	struct platform_device	*pdev;
	struct clk		*pclk;
	struct clk		*hclk;
	struct clk		*tx_clk;
	struct clk		*rx_clk;
	struct clk		*tsu_clk;
	struct net_device	*dev;
	union {
		struct macb_stats	macb;
		struct gem_stats	gem;
	}			hw_stats;

	dma_addr_t		rx_ring_tieoff_dma;

	struct macb_or_gem_ops	macbgem_ops;

	struct mii_bus		*mii_bus;
	struct device_node	*phy_node;
	int 			link;
	int 			speed;
	int 			duplex;

	u32			caps;
	unsigned int		dma_burst_length;

	phy_interface_t		phy_interface;

	/* AT91RM9200 transmit */
	struct sk_buff *skb;			/* holds skb until xmit interrupt completes */
	dma_addr_t skb_physaddr;		/* phys addr from pci_map_single */
	int skb_length;				/* saved skb length for pci_unmap_single */
	unsigned int		max_tx_length;

	u64			ethtool_stats[GEM_STATS_LEN + QUEUE_STATS_LEN * MACB_MAX_QUEUES];

	unsigned int		rx_frm_len_mask;
	unsigned int		jumbo_max_len;

	u32			wol;

	/* holds value of rx watermark value for pbuf_rxcutthru register */
	u16			rx_watermark;

	struct macb_ptp_info	*ptp_info;	/* macb-ptp interface */
#ifdef MACB_EXT_DESC
	uint8_t hw_dma_cap;
#endif
	spinlock_t tsu_clk_lock; /* gem tsu clock locking */
	unsigned int tsu_rate;
	struct ptp_clock *ptp_clock;
	struct ptp_clock_info ptp_clock_info;
	struct tsu_incr tsu_incr;
	struct hwtstamp_config tstamp_config;

	/* RX queue filer rule set*/
	struct ethtool_rx_fs_list rx_fs_list;
	spinlock_t rx_fs_lock;
	unsigned int max_tuples;

	struct tasklet_struct	hresp_err_tasklet;

	int	rx_bd_rd_prefetch;
	int	tx_bd_rd_prefetch;

	u32	rx_intr_mask;
<<<<<<< HEAD
=======

	struct macb_pm_data pm_data;
>>>>>>> e0d688d4
};

#ifdef CONFIG_MACB_USE_HWSTAMP
#define GEM_TSEC_SIZE  (GEM_TSH_SIZE + GEM_TSL_SIZE)
#define TSU_SEC_MAX_VAL (((u64)1 << GEM_TSEC_SIZE) - 1)
#define TSU_NSEC_MAX_VAL ((1 << GEM_TN_SIZE) - 1)

enum macb_bd_control {
	TSTAMP_DISABLED,
	TSTAMP_FRAME_PTP_EVENT_ONLY,
	TSTAMP_ALL_PTP_FRAMES,
	TSTAMP_ALL_FRAMES,
};

void gem_ptp_init(struct net_device *ndev);
void gem_ptp_remove(struct net_device *ndev);
int gem_ptp_txstamp(struct macb_queue *queue, struct sk_buff *skb, struct macb_dma_desc *des);
void gem_ptp_rxstamp(struct macb *bp, struct sk_buff *skb, struct macb_dma_desc *desc);
static inline int gem_ptp_do_txstamp(struct macb_queue *queue, struct sk_buff *skb, struct macb_dma_desc *desc)
{
	if (queue->bp->tstamp_config.tx_type == TSTAMP_DISABLED)
		return -ENOTSUPP;

	return gem_ptp_txstamp(queue, skb, desc);
}

static inline void gem_ptp_do_rxstamp(struct macb *bp, struct sk_buff *skb, struct macb_dma_desc *desc)
{
	if (bp->tstamp_config.rx_filter == TSTAMP_DISABLED)
		return;

	gem_ptp_rxstamp(bp, skb, desc);
}
int gem_get_hwtst(struct net_device *dev, struct ifreq *rq);
int gem_set_hwtst(struct net_device *dev, struct ifreq *ifr, int cmd);
#else
static inline void gem_ptp_init(struct net_device *ndev) { }
static inline void gem_ptp_remove(struct net_device *ndev) { }

static inline int gem_ptp_do_txstamp(struct macb_queue *queue, struct sk_buff *skb, struct macb_dma_desc *desc)
{
	return -1;
}

static inline void gem_ptp_do_rxstamp(struct macb *bp, struct sk_buff *skb, struct macb_dma_desc *desc) { }
#endif

static inline bool macb_is_gem(struct macb *bp)
{
	return !!(bp->caps & MACB_CAPS_MACB_IS_GEM);
}

static inline bool gem_has_ptp(struct macb *bp)
{
	return !!(bp->caps & MACB_CAPS_GEM_HAS_PTP);
}

#endif /* _MACB_H */<|MERGE_RESOLUTION|>--- conflicted
+++ resolved
@@ -483,6 +483,7 @@
 #define GEM_TX_PKT_BUFF_OFFSET			21
 #define GEM_TX_PKT_BUFF_SIZE			1
 
+
 /* Bitfields in DCFG5. */
 #define GEM_TSU_OFFSET				8
 #define GEM_TSU_SIZE				1
@@ -1259,11 +1260,8 @@
 	int	tx_bd_rd_prefetch;
 
 	u32	rx_intr_mask;
-<<<<<<< HEAD
-=======
 
 	struct macb_pm_data pm_data;
->>>>>>> e0d688d4
 };
 
 #ifdef CONFIG_MACB_USE_HWSTAMP
