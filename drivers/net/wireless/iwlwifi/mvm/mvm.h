/******************************************************************************
 *
 * This file is provided under a dual BSD/GPLv2 license.  When using or
 * redistributing this file, you may do so under either license.
 *
 * GPL LICENSE SUMMARY
 *
 * Copyright(c) 2012 - 2014 Intel Corporation. All rights reserved.
 *
 * This program is free software; you can redistribute it and/or modify
 * it under the terms of version 2 of the GNU General Public License as
 * published by the Free Software Foundation.
 *
 * This program is distributed in the hope that it will be useful, but
 * WITHOUT ANY WARRANTY; without even the implied warranty of
 * MERCHANTABILITY or FITNESS FOR A PARTICULAR PURPOSE.  See the GNU
 * General Public License for more details.
 *
 * You should have received a copy of the GNU General Public License
 * along with this program; if not, write to the Free Software
 * Foundation, Inc., 51 Franklin Street, Fifth Floor, Boston, MA 02110,
 * USA
 *
 * The full GNU General Public License is included in this distribution
 * in the file called COPYING.
 *
 * Contact Information:
 *  Intel Linux Wireless <ilw@linux.intel.com>
 * Intel Corporation, 5200 N.E. Elam Young Parkway, Hillsboro, OR 97124-6497
 *
 * BSD LICENSE
 *
 * Copyright(c) 2012 - 2014 Intel Corporation. All rights reserved.
 * All rights reserved.
 *
 * Redistribution and use in source and binary forms, with or without
 * modification, are permitted provided that the following conditions
 * are met:
 *
 *  * Redistributions of source code must retain the above copyright
 *    notice, this list of conditions and the following disclaimer.
 *  * Redistributions in binary form must reproduce the above copyright
 *    notice, this list of conditions and the following disclaimer in
 *    the documentation and/or other materials provided with the
 *    distribution.
 *  * Neither the name Intel Corporation nor the names of its
 *    contributors may be used to endorse or promote products derived
 *    from this software without specific prior written permission.
 *
 * THIS SOFTWARE IS PROVIDED BY THE COPYRIGHT HOLDERS AND CONTRIBUTORS
 * "AS IS" AND ANY EXPRESS OR IMPLIED WARRANTIES, INCLUDING, BUT NOT
 * LIMITED TO, THE IMPLIED WARRANTIES OF MERCHANTABILITY AND FITNESS FOR
 * A PARTICULAR PURPOSE ARE DISCLAIMED. IN NO EVENT SHALL THE COPYRIGHT
 * OWNER OR CONTRIBUTORS BE LIABLE FOR ANY DIRECT, INDIRECT, INCIDENTAL,
 * SPECIAL, EXEMPLARY, OR CONSEQUENTIAL DAMAGES (INCLUDING, BUT NOT
 * LIMITED TO, PROCUREMENT OF SUBSTITUTE GOODS OR SERVICES; LOSS OF USE,
 * DATA, OR PROFITS; OR BUSINESS INTERRUPTION) HOWEVER CAUSED AND ON ANY
 * THEORY OF LIABILITY, WHETHER IN CONTRACT, STRICT LIABILITY, OR TORT
 * (INCLUDING NEGLIGENCE OR OTHERWISE) ARISING IN ANY WAY OUT OF THE USE
 * OF THIS SOFTWARE, EVEN IF ADVISED OF THE POSSIBILITY OF SUCH DAMAGE.
 *
 *****************************************************************************/

#ifndef __IWL_MVM_H__
#define __IWL_MVM_H__

#include <linux/list.h>
#include <linux/spinlock.h>
#include <linux/leds.h>
#include <linux/in6.h>

#include "iwl-op-mode.h"
#include "iwl-trans.h"
#include "iwl-notif-wait.h"
#include "iwl-eeprom-parse.h"
#include "sta.h"
#include "fw-api.h"
#include "constants.h"

#define IWL_INVALID_MAC80211_QUEUE	0xff
#define IWL_MVM_MAX_ADDRESSES		5
/* RSSI offset for WkP */
#define IWL_RSSI_OFFSET 50
#define IWL_MVM_MISSED_BEACONS_THRESHOLD 8

enum iwl_mvm_tx_fifo {
	IWL_MVM_TX_FIFO_BK = 0,
	IWL_MVM_TX_FIFO_BE,
	IWL_MVM_TX_FIFO_VI,
	IWL_MVM_TX_FIFO_VO,
	IWL_MVM_TX_FIFO_MCAST = 5,
};

<<<<<<< HEAD
extern struct ieee80211_ops iwl_mvm_hw_ops;
extern const struct iwl_mvm_power_ops pm_mac_ops;
=======
extern const struct ieee80211_ops iwl_mvm_hw_ops;
>>>>>>> 4e3b3bcd

/**
 * struct iwl_mvm_mod_params - module parameters for iwlmvm
 * @init_dbg: if true, then the NIC won't be stopped if the INIT fw asserted.
 *	We will register to mac80211 to have testmode working. The NIC must not
 *	be up'ed after the INIT fw asserted. This is useful to be able to use
 *	proprietary tools over testmode to debug the INIT fw.
 * @power_scheme: CAM(Continuous Active Mode)-1, BPS(Balanced Power
 *	Save)-2(default), LP(Low Power)-3
 */
struct iwl_mvm_mod_params {
	bool init_dbg;
	int power_scheme;
};
extern struct iwl_mvm_mod_params iwlmvm_mod_params;

struct iwl_mvm_phy_ctxt {
	u16 id;
	u16 color;
	u32 ref;

	/*
	 * TODO: This should probably be removed. Currently here only for rate
	 * scaling algorithm
	 */
	struct ieee80211_channel *channel;
};

struct iwl_mvm_time_event_data {
	struct ieee80211_vif *vif;
	struct list_head list;
	unsigned long end_jiffies;
	u32 duration;
	bool running;
	u32 uid;

	/*
	 * The access to the 'id' field must be done when the
	 * mvm->time_event_lock is held, as it value is used to indicate
	 * if the te is in the time event list or not (when id == TE_MAX)
	 */
	u32 id;
};

 /* Power management */

/**
 * enum iwl_power_scheme
 * @IWL_POWER_LEVEL_CAM - Continuously Active Mode
 * @IWL_POWER_LEVEL_BPS - Balanced Power Save (default)
 * @IWL_POWER_LEVEL_LP  - Low Power
 */
enum iwl_power_scheme {
	IWL_POWER_SCHEME_CAM = 1,
	IWL_POWER_SCHEME_BPS,
	IWL_POWER_SCHEME_LP
};

#define IWL_CONN_MAX_LISTEN_INTERVAL	10
#define IWL_UAPSD_AC_INFO		(IEEE80211_WMM_IE_STA_QOSINFO_AC_VO |\
					 IEEE80211_WMM_IE_STA_QOSINFO_AC_VI |\
					 IEEE80211_WMM_IE_STA_QOSINFO_AC_BK |\
					 IEEE80211_WMM_IE_STA_QOSINFO_AC_BE)
#define IWL_UAPSD_MAX_SP		IEEE80211_WMM_IE_STA_QOSINFO_SP_2

#ifdef CONFIG_IWLWIFI_DEBUGFS
enum iwl_dbgfs_pm_mask {
	MVM_DEBUGFS_PM_KEEP_ALIVE = BIT(0),
	MVM_DEBUGFS_PM_SKIP_OVER_DTIM = BIT(1),
	MVM_DEBUGFS_PM_SKIP_DTIM_PERIODS = BIT(2),
	MVM_DEBUGFS_PM_RX_DATA_TIMEOUT = BIT(3),
	MVM_DEBUGFS_PM_TX_DATA_TIMEOUT = BIT(4),
	MVM_DEBUGFS_PM_DISABLE_POWER_OFF = BIT(5),
	MVM_DEBUGFS_PM_LPRX_ENA = BIT(6),
	MVM_DEBUGFS_PM_LPRX_RSSI_THRESHOLD = BIT(7),
	MVM_DEBUGFS_PM_SNOOZE_ENABLE = BIT(8),
	MVM_DEBUGFS_PM_UAPSD_MISBEHAVING = BIT(9),
};

struct iwl_dbgfs_pm {
	u16 keep_alive_seconds;
	u32 rx_data_timeout;
	u32 tx_data_timeout;
	bool skip_over_dtim;
	u8 skip_dtim_periods;
	bool disable_power_off;
	bool lprx_ena;
	u32 lprx_rssi_threshold;
	bool snooze_ena;
	bool uapsd_misbehaving;
	int mask;
};

/* beacon filtering */

enum iwl_dbgfs_bf_mask {
	MVM_DEBUGFS_BF_ENERGY_DELTA = BIT(0),
	MVM_DEBUGFS_BF_ROAMING_ENERGY_DELTA = BIT(1),
	MVM_DEBUGFS_BF_ROAMING_STATE = BIT(2),
	MVM_DEBUGFS_BF_TEMP_THRESHOLD = BIT(3),
	MVM_DEBUGFS_BF_TEMP_FAST_FILTER = BIT(4),
	MVM_DEBUGFS_BF_TEMP_SLOW_FILTER = BIT(5),
	MVM_DEBUGFS_BF_ENABLE_BEACON_FILTER = BIT(6),
	MVM_DEBUGFS_BF_DEBUG_FLAG = BIT(7),
	MVM_DEBUGFS_BF_ESCAPE_TIMER = BIT(8),
	MVM_DEBUGFS_BA_ESCAPE_TIMER = BIT(9),
	MVM_DEBUGFS_BA_ENABLE_BEACON_ABORT = BIT(10),
};

struct iwl_dbgfs_bf {
	u32 bf_energy_delta;
	u32 bf_roaming_energy_delta;
	u32 bf_roaming_state;
	u32 bf_temp_threshold;
	u32 bf_temp_fast_filter;
	u32 bf_temp_slow_filter;
	u32 bf_enable_beacon_filter;
	u32 bf_debug_flag;
	u32 bf_escape_timer;
	u32 ba_escape_timer;
	u32 ba_enable_beacon_abort;
	int mask;
};
#endif

enum iwl_mvm_smps_type_request {
	IWL_MVM_SMPS_REQ_BT_COEX,
	IWL_MVM_SMPS_REQ_TT,
	NUM_IWL_MVM_SMPS_REQ,
};

enum iwl_mvm_ref_type {
	IWL_MVM_REF_UCODE_DOWN,
	IWL_MVM_REF_SCAN,
	IWL_MVM_REF_ROC,
	IWL_MVM_REF_P2P_CLIENT,
	IWL_MVM_REF_AP_IBSS,
	IWL_MVM_REF_USER,

	IWL_MVM_REF_COUNT,
};

/**
* struct iwl_mvm_vif_bf_data - beacon filtering related data
* @bf_enabled: indicates if beacon filtering is enabled
* @ba_enabled: indicated if beacon abort is enabled
* @last_beacon_signal: last beacon rssi signal in dbm
* @ave_beacon_signal: average beacon signal
* @last_cqm_event: rssi of the last cqm event
* @bt_coex_min_thold: minimum threshold for BT coex
* @bt_coex_max_thold: maximum threshold for BT coex
* @last_bt_coex_event: rssi of the last BT coex event
*/
struct iwl_mvm_vif_bf_data {
	bool bf_enabled;
	bool ba_enabled;
	s8 ave_beacon_signal;
	s8 last_cqm_event;
	s8 bt_coex_min_thold;
	s8 bt_coex_max_thold;
	s8 last_bt_coex_event;
};

/**
 * struct iwl_mvm_vif - data per Virtual Interface, it is a MAC context
 * @id: between 0 and 3
 * @color: to solve races upon MAC addition and removal
 * @ap_sta_id: the sta_id of the AP - valid only if VIF type is STA
 * @uploaded: indicates the MAC context has been added to the device
 * @ap_ibss_active: indicates that AP/IBSS is configured and that the interface
 *	should get quota etc.
 * @monitor_active: indicates that monitor context is configured, and that the
 *	interface should get quota etc.
 * @low_latency: indicates that this interface is in low-latency mode
 *	(VMACLowLatencyMode)
 * @queue_params: QoS params for this MAC
 * @bcast_sta: station used for broadcast packets. Used by the following
 *  vifs: P2P_DEVICE, GO and AP.
 * @beacon_skb: the skb used to hold the AP/GO beacon template
 * @smps_requests: the SMPS requests of differents parts of the driver,
 *	combined on update to yield the overall request to mac80211.
 */
struct iwl_mvm_vif {
	u16 id;
	u16 color;
	u8 ap_sta_id;

	bool uploaded;
	bool ap_ibss_active;
	bool monitor_active;
	bool low_latency;
	struct iwl_mvm_vif_bf_data bf_data;

	u32 ap_beacon_time;

	enum iwl_tsf_id tsf_id;

	/*
	 * QoS data from mac80211, need to store this here
	 * as mac80211 has a separate callback but we need
	 * to have the data for the MAC context
	 */
	struct ieee80211_tx_queue_params queue_params[IEEE80211_NUM_ACS];
	struct iwl_mvm_time_event_data time_event_data;

	struct iwl_mvm_int_sta bcast_sta;

	/*
	 * Assigned while mac80211 has the interface in a channel context,
	 * or, for P2P Device, while it exists.
	 */
	struct iwl_mvm_phy_ctxt *phy_ctxt;

#ifdef CONFIG_PM_SLEEP
	/* WoWLAN GTK rekey data */
	struct {
		u8 kck[NL80211_KCK_LEN], kek[NL80211_KEK_LEN];
		__le64 replay_ctr;
		bool valid;
	} rekey_data;

	int tx_key_idx;

	bool seqno_valid;
	u16 seqno;

#if IS_ENABLED(CONFIG_IPV6)
	/* IPv6 addresses for WoWLAN */
	struct in6_addr target_ipv6_addrs[IWL_PROTO_OFFLOAD_NUM_IPV6_ADDRS_MAX];
	int num_target_ipv6_addrs;
#endif
#endif

#ifdef CONFIG_IWLWIFI_DEBUGFS
	struct iwl_mvm *mvm;
	struct dentry *dbgfs_dir;
	struct dentry *dbgfs_slink;
	struct iwl_dbgfs_pm dbgfs_pm;
	struct iwl_dbgfs_bf dbgfs_bf;
	struct iwl_mac_power_cmd mac_pwr_cmd;
#endif

	enum ieee80211_smps_mode smps_requests[NUM_IWL_MVM_SMPS_REQ];

	/* FW identified misbehaving AP */
	u8 uapsd_misbehaving_bssid[ETH_ALEN];
};

static inline struct iwl_mvm_vif *
iwl_mvm_vif_from_mac80211(struct ieee80211_vif *vif)
{
	return (void *)vif->drv_priv;
}

enum iwl_scan_status {
	IWL_MVM_SCAN_NONE,
	IWL_MVM_SCAN_OS,
	IWL_MVM_SCAN_SCHED,
};

/**
 * struct iwl_nvm_section - describes an NVM section in memory.
 *
 * This struct holds an NVM section read from the NIC using NVM_ACCESS_CMD,
 * and saved for later use by the driver. Not all NVM sections are saved
 * this way, only the needed ones.
 */
struct iwl_nvm_section {
	u16 length;
	const u8 *data;
};

/*
 * Tx-backoff threshold
 * @temperature: The threshold in Celsius
 * @backoff: The tx-backoff in uSec
 */
struct iwl_tt_tx_backoff {
	s32 temperature;
	u32 backoff;
};

#define TT_TX_BACKOFF_SIZE 6

/**
 * struct iwl_tt_params - thermal throttling parameters
 * @ct_kill_entry: CT Kill entry threshold
 * @ct_kill_exit: CT Kill exit threshold
 * @ct_kill_duration: The time  intervals (in uSec) in which the driver needs
 *	to checks whether to exit CT Kill.
 * @dynamic_smps_entry: Dynamic SMPS entry threshold
 * @dynamic_smps_exit: Dynamic SMPS exit threshold
 * @tx_protection_entry: TX protection entry threshold
 * @tx_protection_exit: TX protection exit threshold
 * @tx_backoff: Array of thresholds for tx-backoff , in ascending order.
 * @support_ct_kill: Support CT Kill?
 * @support_dynamic_smps: Support dynamic SMPS?
 * @support_tx_protection: Support tx protection?
 * @support_tx_backoff: Support tx-backoff?
 */
struct iwl_tt_params {
	s32 ct_kill_entry;
	s32 ct_kill_exit;
	u32 ct_kill_duration;
	s32 dynamic_smps_entry;
	s32 dynamic_smps_exit;
	s32 tx_protection_entry;
	s32 tx_protection_exit;
	struct iwl_tt_tx_backoff tx_backoff[TT_TX_BACKOFF_SIZE];
	bool support_ct_kill;
	bool support_dynamic_smps;
	bool support_tx_protection;
	bool support_tx_backoff;
};

/**
 * struct iwl_mvm_tt_mgnt - Thermal Throttling Management structure
 * @ct_kill_exit: worker to exit thermal kill
 * @dynamic_smps: Is thermal throttling enabled dynamic_smps?
 * @tx_backoff: The current thremal throttling tx backoff in uSec.
 * @min_backoff: The minimal tx backoff due to power restrictions
 * @params: Parameters to configure the thermal throttling algorithm.
 * @throttle: Is thermal throttling is active?
 */
struct iwl_mvm_tt_mgmt {
	struct delayed_work ct_kill_exit;
	bool dynamic_smps;
	u32 tx_backoff;
	u32 min_backoff;
	const struct iwl_tt_params *params;
	bool throttle;
};

#define IWL_MVM_NUM_LAST_FRAMES_UCODE_RATES 8

struct iwl_mvm_frame_stats {
	u32 legacy_frames;
	u32 ht_frames;
	u32 vht_frames;
	u32 bw_20_frames;
	u32 bw_40_frames;
	u32 bw_80_frames;
	u32 bw_160_frames;
	u32 sgi_frames;
	u32 ngi_frames;
	u32 siso_frames;
	u32 mimo2_frames;
	u32 agg_frames;
	u32 ampdu_count;
	u32 success_frames;
	u32 fail_frames;
	u32 last_rates[IWL_MVM_NUM_LAST_FRAMES_UCODE_RATES];
	int last_frame_idx;
};

struct iwl_mvm {
	/* for logger access */
	struct device *dev;

	struct iwl_trans *trans;
	const struct iwl_fw *fw;
	const struct iwl_cfg *cfg;
	struct iwl_phy_db *phy_db;
	struct ieee80211_hw *hw;

	/* for protecting access to iwl_mvm */
	struct mutex mutex;
	struct list_head async_handlers_list;
	spinlock_t async_handlers_lock;
	struct work_struct async_handlers_wk;

	struct work_struct roc_done_wk;

	unsigned long status;

	/*
	 * for beacon filtering -
	 * currently only one interface can be supported
	 */
	struct iwl_mvm_vif *bf_allowed_vif;

	enum iwl_ucode_type cur_ucode;
	bool ucode_loaded;
	bool init_ucode_complete;
	u32 error_event_table;
	u32 log_event_table;
	u32 umac_error_event_table;
	bool support_umac_log;

	u32 ampdu_ref;

	struct iwl_notif_wait_data notif_wait;

	struct mvm_statistics_rx rx_stats;

	unsigned long transport_queue_stop;
	u8 queue_to_mac80211[IWL_MAX_HW_QUEUES];
	atomic_t queue_stop_count[IWL_MAX_HW_QUEUES];

	struct iwl_nvm_data *nvm_data;
	/* NVM sections */
	struct iwl_nvm_section nvm_sections[NVM_MAX_NUM_SECTIONS];

	/* EEPROM MAC addresses */
	struct mac_address addresses[IWL_MVM_MAX_ADDRESSES];

	/* data related to data path */
	struct iwl_rx_phy_info last_phy_info;
	struct ieee80211_sta __rcu *fw_id_to_mac_id[IWL_MVM_STATION_COUNT];
	struct work_struct sta_drained_wk;
	unsigned long sta_drained[BITS_TO_LONGS(IWL_MVM_STATION_COUNT)];
	atomic_t pending_frames[IWL_MVM_STATION_COUNT];
	u8 rx_ba_sessions;

	/* configured by mac80211 */
	u32 rts_threshold;

	/* Scan status, cmd (pre-allocated) and auxiliary station */
	enum iwl_scan_status scan_status;
	struct iwl_scan_cmd *scan_cmd;
	struct iwl_mcast_filter_cmd *mcast_filter_cmd;

	/* rx chain antennas set through debugfs for the scan command */
	u8 scan_rx_ant;

#ifdef CONFIG_IWLWIFI_BCAST_FILTERING
	/* broadcast filters to configure for each associated station */
	const struct iwl_fw_bcast_filter *bcast_filters;
#ifdef CONFIG_IWLWIFI_DEBUGFS
	struct {
		u32 override; /* u32 for debugfs_create_bool */
		struct iwl_bcast_filter_cmd cmd;
	} dbgfs_bcast_filtering;
#endif
#endif

	/* Internal station */
	struct iwl_mvm_int_sta aux_sta;

	u8 scan_last_antenna_idx; /* to toggle TX between antennas */
	u8 mgmt_last_antenna_idx;

	/* last smart fifo state that was successfully sent to firmware */
	enum iwl_sf_state sf_state;

#ifdef CONFIG_IWLWIFI_DEBUGFS
	struct dentry *debugfs_dir;
	u32 dbgfs_sram_offset, dbgfs_sram_len;
	u32 dbgfs_prph_reg_addr;
	bool disable_power_off;
	bool disable_power_off_d3;

	struct debugfs_blob_wrapper nvm_hw_blob;
	struct debugfs_blob_wrapper nvm_sw_blob;
	struct debugfs_blob_wrapper nvm_calib_blob;
	struct debugfs_blob_wrapper nvm_prod_blob;

	struct iwl_mvm_frame_stats drv_rx_stats;
	spinlock_t drv_stats_lock;
#endif

	struct iwl_mvm_phy_ctxt phy_ctxts[NUM_PHY_CTX];

	struct list_head time_event_list;
	spinlock_t time_event_lock;

	/*
	 * A bitmap indicating the index of the key in use. The firmware
	 * can hold 16 keys at most. Reflect this fact.
	 */
	unsigned long fw_key_table[BITS_TO_LONGS(STA_KEY_MAX_NUM)];

	/* A bitmap of reference types taken by the driver. */
	unsigned long ref_bitmap[BITS_TO_LONGS(IWL_MVM_REF_COUNT)];

	u8 vif_count;

	/* -1 for always, 0 for never, >0 for that many times */
	s8 restart_fw;

	struct led_classdev led;

	struct ieee80211_vif *p2p_device_vif;

#ifdef CONFIG_PM_SLEEP
	struct wiphy_wowlan_support wowlan;
	int gtk_ivlen, gtk_icvlen, ptk_ivlen, ptk_icvlen;
#ifdef CONFIG_IWLWIFI_DEBUGFS
	u32 d3_wake_sysassert; /* must be u32 for debugfs_create_bool */
	bool d3_test_active;
	bool store_d3_resume_sram;
	void *d3_resume_sram;
	u32 d3_test_pme_ptr;
	struct ieee80211_vif *keep_vif;
#endif
#endif

	/* d0i3 */
	u8 d0i3_ap_sta_id;
	struct work_struct d0i3_exit_work;

	/* BT-Coex */
	u8 bt_kill_msk;
	struct iwl_bt_coex_profile_notif last_bt_notif;
	struct iwl_bt_coex_ci_cmd last_bt_ci_cmd;

	/* Thermal Throttling and CTkill */
	struct iwl_mvm_tt_mgmt thermal_throttle;
	s32 temperature;	/* Celsius */

#ifdef CONFIG_NL80211_TESTMODE
	u32 noa_duration;
	struct ieee80211_vif *noa_vif;
#endif

	/* Tx queues */
	u8 aux_queue;
	u8 first_agg_queue;
	u8 last_agg_queue;

	/* Indicate if device power save is allowed */
	bool ps_disabled;
	/* Indicate if device power management is allowed */
	bool pm_disabled;
};

/* Extract MVM priv from op_mode and _hw */
#define IWL_OP_MODE_GET_MVM(_iwl_op_mode)		\
	((struct iwl_mvm *)(_iwl_op_mode)->op_mode_specific)

#define IWL_MAC80211_GET_MVM(_hw)			\
	IWL_OP_MODE_GET_MVM((struct iwl_op_mode *)((_hw)->priv))

enum iwl_mvm_status {
	IWL_MVM_STATUS_HW_RFKILL,
	IWL_MVM_STATUS_HW_CTKILL,
	IWL_MVM_STATUS_ROC_RUNNING,
	IWL_MVM_STATUS_IN_HW_RESTART,
};

static inline bool iwl_mvm_is_radio_killed(struct iwl_mvm *mvm)
{
	return test_bit(IWL_MVM_STATUS_HW_RFKILL, &mvm->status) ||
	       test_bit(IWL_MVM_STATUS_HW_CTKILL, &mvm->status);
}

static inline struct iwl_mvm_sta *
iwl_mvm_sta_from_staid_protected(struct iwl_mvm *mvm, u8 sta_id)
{
	struct ieee80211_sta *sta;

	if (sta_id >= ARRAY_SIZE(mvm->fw_id_to_mac_id))
		return NULL;

	sta = rcu_dereference_protected(mvm->fw_id_to_mac_id[sta_id],
					lockdep_is_held(&mvm->mutex));

	/* This can happen if the station has been removed right now */
	if (IS_ERR_OR_NULL(sta))
		return NULL;

	return iwl_mvm_sta_from_mac80211(sta);
}

extern const u8 iwl_mvm_ac_to_tx_fifo[];

struct iwl_rate_info {
	u8 plcp;	/* uCode API:  IWL_RATE_6M_PLCP, etc. */
	u8 plcp_siso;	/* uCode API:  IWL_RATE_SISO_6M_PLCP, etc. */
	u8 plcp_mimo2;	/* uCode API:  IWL_RATE_MIMO2_6M_PLCP, etc. */
	u8 plcp_mimo3;  /* uCode API:  IWL_RATE_MIMO3_6M_PLCP, etc. */
	u8 ieee;	/* MAC header:  IWL_RATE_6M_IEEE, etc. */
};

/******************
 * MVM Methods
 ******************/
/* uCode */
int iwl_run_init_mvm_ucode(struct iwl_mvm *mvm, bool read_nvm);

/* Utils */
int iwl_mvm_legacy_rate_to_mac80211_idx(u32 rate_n_flags,
					enum ieee80211_band band);
void iwl_mvm_hwrate_to_tx_rate(u32 rate_n_flags,
			       enum ieee80211_band band,
			       struct ieee80211_tx_rate *r);
u8 iwl_mvm_mac80211_idx_to_hwrate(int rate_idx);
void iwl_mvm_dump_nic_error_log(struct iwl_mvm *mvm);
void iwl_mvm_dump_sram(struct iwl_mvm *mvm);
u8 first_antenna(u8 mask);
u8 iwl_mvm_next_antenna(struct iwl_mvm *mvm, u8 valid, u8 last_idx);

/* Tx / Host Commands */
int __must_check iwl_mvm_send_cmd(struct iwl_mvm *mvm,
				  struct iwl_host_cmd *cmd);
int __must_check iwl_mvm_send_cmd_pdu(struct iwl_mvm *mvm, u8 id,
				      u32 flags, u16 len, const void *data);
int __must_check iwl_mvm_send_cmd_status(struct iwl_mvm *mvm,
					 struct iwl_host_cmd *cmd,
					 u32 *status);
int __must_check iwl_mvm_send_cmd_pdu_status(struct iwl_mvm *mvm, u8 id,
					     u16 len, const void *data,
					     u32 *status);
int iwl_mvm_tx_skb(struct iwl_mvm *mvm, struct sk_buff *skb,
		   struct ieee80211_sta *sta);
int iwl_mvm_tx_skb_non_sta(struct iwl_mvm *mvm, struct sk_buff *skb);
#ifdef CONFIG_IWLWIFI_DEBUG
const char *iwl_mvm_get_tx_fail_reason(u32 status);
#else
static inline const char *iwl_mvm_get_tx_fail_reason(u32 status) { return ""; }
#endif
int iwl_mvm_flush_tx_path(struct iwl_mvm *mvm, u32 tfd_msk, bool sync);
void iwl_mvm_async_handlers_purge(struct iwl_mvm *mvm);

/* Statistics */
int iwl_mvm_rx_reply_statistics(struct iwl_mvm *mvm,
				struct iwl_rx_cmd_buffer *rxb,
				struct iwl_device_cmd *cmd);
int iwl_mvm_rx_statistics(struct iwl_mvm *mvm,
			  struct iwl_rx_cmd_buffer *rxb,
			  struct iwl_device_cmd *cmd);

/* NVM */
int iwl_nvm_init(struct iwl_mvm *mvm);
int iwl_mvm_load_nvm_to_nic(struct iwl_mvm *mvm);

int iwl_mvm_up(struct iwl_mvm *mvm);
int iwl_mvm_load_d3_fw(struct iwl_mvm *mvm);

int iwl_mvm_mac_setup_register(struct iwl_mvm *mvm);
bool iwl_mvm_bcast_filter_build_cmd(struct iwl_mvm *mvm,
				    struct iwl_bcast_filter_cmd *cmd);

/*
 * FW notifications / CMD responses handlers
 * Convention: iwl_mvm_rx_<NAME OF THE CMD>
 */
int iwl_mvm_rx_rx_phy_cmd(struct iwl_mvm *mvm, struct iwl_rx_cmd_buffer *rxb,
			  struct iwl_device_cmd *cmd);
int iwl_mvm_rx_rx_mpdu(struct iwl_mvm *mvm, struct iwl_rx_cmd_buffer *rxb,
		       struct iwl_device_cmd *cmd);
int iwl_mvm_rx_tx_cmd(struct iwl_mvm *mvm, struct iwl_rx_cmd_buffer *rxb,
		      struct iwl_device_cmd *cmd);
int iwl_mvm_rx_ba_notif(struct iwl_mvm *mvm, struct iwl_rx_cmd_buffer *rxb,
			struct iwl_device_cmd *cmd);
int iwl_mvm_rx_radio_ver(struct iwl_mvm *mvm, struct iwl_rx_cmd_buffer *rxb,
			 struct iwl_device_cmd *cmd);
int iwl_mvm_rx_fw_error(struct iwl_mvm *mvm, struct iwl_rx_cmd_buffer *rxb,
			  struct iwl_device_cmd *cmd);
int iwl_mvm_rx_card_state_notif(struct iwl_mvm *mvm,
				struct iwl_rx_cmd_buffer *rxb,
				struct iwl_device_cmd *cmd);
int iwl_mvm_rx_radio_ver(struct iwl_mvm *mvm, struct iwl_rx_cmd_buffer *rxb,
			 struct iwl_device_cmd *cmd);

/* MVM PHY */
int iwl_mvm_phy_ctxt_add(struct iwl_mvm *mvm, struct iwl_mvm_phy_ctxt *ctxt,
			 struct cfg80211_chan_def *chandef,
			 u8 chains_static, u8 chains_dynamic);
int iwl_mvm_phy_ctxt_changed(struct iwl_mvm *mvm, struct iwl_mvm_phy_ctxt *ctxt,
			     struct cfg80211_chan_def *chandef,
			     u8 chains_static, u8 chains_dynamic);
void iwl_mvm_phy_ctxt_ref(struct iwl_mvm *mvm,
			  struct iwl_mvm_phy_ctxt *ctxt);
void iwl_mvm_phy_ctxt_unref(struct iwl_mvm *mvm,
			    struct iwl_mvm_phy_ctxt *ctxt);

/* MAC (virtual interface) programming */
int iwl_mvm_mac_ctxt_init(struct iwl_mvm *mvm, struct ieee80211_vif *vif);
void iwl_mvm_mac_ctxt_release(struct iwl_mvm *mvm, struct ieee80211_vif *vif);
int iwl_mvm_mac_ctxt_add(struct iwl_mvm *mvm, struct ieee80211_vif *vif);
int iwl_mvm_mac_ctxt_changed(struct iwl_mvm *mvm, struct ieee80211_vif *vif);
int iwl_mvm_mac_ctxt_remove(struct iwl_mvm *mvm, struct ieee80211_vif *vif);
u32 iwl_mvm_mac_get_queues_mask(struct iwl_mvm *mvm,
				struct ieee80211_vif *vif);
int iwl_mvm_mac_ctxt_beacon_changed(struct iwl_mvm *mvm,
				    struct ieee80211_vif *vif);
int iwl_mvm_rx_beacon_notif(struct iwl_mvm *mvm,
			    struct iwl_rx_cmd_buffer *rxb,
			    struct iwl_device_cmd *cmd);
int iwl_mvm_rx_missed_beacons_notif(struct iwl_mvm *mvm,
				    struct iwl_rx_cmd_buffer *rxb,
				    struct iwl_device_cmd *cmd);
void iwl_mvm_mac_ctxt_recalc_tsf_id(struct iwl_mvm *mvm,
				    struct ieee80211_vif *vif);

/* Bindings */
int iwl_mvm_binding_add_vif(struct iwl_mvm *mvm, struct ieee80211_vif *vif);
int iwl_mvm_binding_remove_vif(struct iwl_mvm *mvm, struct ieee80211_vif *vif);

/* Quota management */
int iwl_mvm_update_quotas(struct iwl_mvm *mvm, struct ieee80211_vif *newvif);

/* Scanning */
int iwl_mvm_scan_request(struct iwl_mvm *mvm,
			 struct ieee80211_vif *vif,
			 struct cfg80211_scan_request *req);
int iwl_mvm_rx_scan_response(struct iwl_mvm *mvm, struct iwl_rx_cmd_buffer *rxb,
			     struct iwl_device_cmd *cmd);
int iwl_mvm_rx_scan_complete(struct iwl_mvm *mvm, struct iwl_rx_cmd_buffer *rxb,
			     struct iwl_device_cmd *cmd);
void iwl_mvm_cancel_scan(struct iwl_mvm *mvm);

/* Scheduled scan */
int iwl_mvm_rx_scan_offload_complete_notif(struct iwl_mvm *mvm,
					   struct iwl_rx_cmd_buffer *rxb,
					   struct iwl_device_cmd *cmd);
int iwl_mvm_config_sched_scan(struct iwl_mvm *mvm,
			      struct ieee80211_vif *vif,
			      struct cfg80211_sched_scan_request *req,
			      struct ieee80211_sched_scan_ies *ies);
int iwl_mvm_config_sched_scan_profiles(struct iwl_mvm *mvm,
				       struct cfg80211_sched_scan_request *req);
int iwl_mvm_sched_scan_start(struct iwl_mvm *mvm,
			     struct cfg80211_sched_scan_request *req);
void iwl_mvm_sched_scan_stop(struct iwl_mvm *mvm);
int iwl_mvm_rx_sched_scan_results(struct iwl_mvm *mvm,
				  struct iwl_rx_cmd_buffer *rxb,
				  struct iwl_device_cmd *cmd);

/* MVM debugfs */
#ifdef CONFIG_IWLWIFI_DEBUGFS
int iwl_mvm_dbgfs_register(struct iwl_mvm *mvm, struct dentry *dbgfs_dir);
void iwl_mvm_vif_dbgfs_register(struct iwl_mvm *mvm, struct ieee80211_vif *vif);
void iwl_mvm_vif_dbgfs_clean(struct iwl_mvm *mvm, struct ieee80211_vif *vif);
#else
static inline int iwl_mvm_dbgfs_register(struct iwl_mvm *mvm,
					 struct dentry *dbgfs_dir)
{
	return 0;
}
static inline void
iwl_mvm_vif_dbgfs_register(struct iwl_mvm *mvm, struct ieee80211_vif *vif)
{
}
static inline void
iwl_mvm_vif_dbgfs_clean(struct iwl_mvm *mvm, struct ieee80211_vif *vif)
{
}
#endif /* CONFIG_IWLWIFI_DEBUGFS */

/* rate scaling */
int iwl_mvm_send_lq_cmd(struct iwl_mvm *mvm, struct iwl_lq_cmd *lq, bool init);
void iwl_mvm_update_frame_stats(struct iwl_mvm *mvm,
				struct iwl_mvm_frame_stats *stats,
				u32 rate, bool agg);
int rs_pretty_print_rate(char *buf, const u32 rate);

/* power management */
int iwl_power_legacy_set_cam_mode(struct iwl_mvm *mvm);

int iwl_mvm_power_update_device(struct iwl_mvm *mvm);
int iwl_mvm_power_update_mac(struct iwl_mvm *mvm, struct ieee80211_vif *vif);
int iwl_mvm_power_mac_dbgfs_read(struct iwl_mvm *mvm, struct ieee80211_vif *vif,
				 char *buf, int bufsz);

void iwl_mvm_power_vif_assoc(struct iwl_mvm *mvm, struct ieee80211_vif *vif);
int iwl_mvm_power_uapsd_misbehaving_ap_notif(struct iwl_mvm *mvm,
					     struct iwl_rx_cmd_buffer *rxb,
					     struct iwl_device_cmd *cmd);

int iwl_mvm_leds_init(struct iwl_mvm *mvm);
void iwl_mvm_leds_exit(struct iwl_mvm *mvm);

/* D3 (WoWLAN, NetDetect) */
int iwl_mvm_suspend(struct ieee80211_hw *hw, struct cfg80211_wowlan *wowlan);
int iwl_mvm_resume(struct ieee80211_hw *hw);
void iwl_mvm_set_wakeup(struct ieee80211_hw *hw, bool enabled);
void iwl_mvm_set_rekey_data(struct ieee80211_hw *hw,
			    struct ieee80211_vif *vif,
			    struct cfg80211_gtk_rekey_data *data);
void iwl_mvm_ipv6_addr_change(struct ieee80211_hw *hw,
			      struct ieee80211_vif *vif,
			      struct inet6_dev *idev);
void iwl_mvm_set_default_unicast_key(struct ieee80211_hw *hw,
				     struct ieee80211_vif *vif, int idx);
extern const struct file_operations iwl_dbgfs_d3_test_ops;
#ifdef CONFIG_PM_SLEEP
void iwl_mvm_set_last_nonqos_seq(struct iwl_mvm *mvm,
				 struct ieee80211_vif *vif);
#else
static inline void
iwl_mvm_set_last_nonqos_seq(struct iwl_mvm *mvm, struct ieee80211_vif *vif)
{
}
#endif

/* D0i3 */
void iwl_mvm_ref(struct iwl_mvm *mvm, enum iwl_mvm_ref_type ref_type);
void iwl_mvm_unref(struct iwl_mvm *mvm, enum iwl_mvm_ref_type ref_type);

/* BT Coex */
int iwl_send_bt_prio_tbl(struct iwl_mvm *mvm);
int iwl_send_bt_init_conf(struct iwl_mvm *mvm);
int iwl_mvm_rx_bt_coex_notif(struct iwl_mvm *mvm,
			     struct iwl_rx_cmd_buffer *rxb,
			     struct iwl_device_cmd *cmd);
void iwl_mvm_bt_rssi_event(struct iwl_mvm *mvm, struct ieee80211_vif *vif,
			   enum ieee80211_rssi_event rssi_event);
void iwl_mvm_bt_coex_vif_change(struct iwl_mvm *mvm);
u16 iwl_mvm_bt_coex_agg_time_limit(struct iwl_mvm *mvm,
				   struct ieee80211_sta *sta);
bool iwl_mvm_bt_coex_is_mimo_allowed(struct iwl_mvm *mvm,
				     struct ieee80211_sta *sta);
int iwl_mvm_bt_coex_reduced_txp(struct iwl_mvm *mvm, u8 sta_id, bool enable);

enum iwl_bt_kill_msk {
	BT_KILL_MSK_DEFAULT,
	BT_KILL_MSK_SCO_HID_A2DP,
	BT_KILL_MSK_REDUCED_TXPOW,
	BT_KILL_MSK_MAX,
};
extern const u32 iwl_bt_ack_kill_msk[BT_KILL_MSK_MAX];
extern const u32 iwl_bt_cts_kill_msk[BT_KILL_MSK_MAX];

/* beacon filtering */
#ifdef CONFIG_IWLWIFI_DEBUGFS
void
iwl_mvm_beacon_filter_debugfs_parameters(struct ieee80211_vif *vif,
					 struct iwl_beacon_filter_cmd *cmd);
#else
static inline void
iwl_mvm_beacon_filter_debugfs_parameters(struct ieee80211_vif *vif,
					 struct iwl_beacon_filter_cmd *cmd)
{}
#endif
int iwl_mvm_update_d0i3_power_mode(struct iwl_mvm *mvm,
				   struct ieee80211_vif *vif,
				   bool enable, u32 flags);
int iwl_mvm_enable_beacon_filter(struct iwl_mvm *mvm,
				 struct ieee80211_vif *vif,
				 u32 flags);
int iwl_mvm_disable_beacon_filter(struct iwl_mvm *mvm,
				  struct ieee80211_vif *vif,
				  u32 flags);
int iwl_mvm_update_beacon_abort(struct iwl_mvm *mvm,
				struct ieee80211_vif *vif, bool enable);
int iwl_mvm_update_beacon_filter(struct iwl_mvm *mvm,
				 struct ieee80211_vif *vif,
				 bool force,
				 u32 flags);

/* SMPS */
void iwl_mvm_update_smps(struct iwl_mvm *mvm, struct ieee80211_vif *vif,
				enum iwl_mvm_smps_type_request req_type,
				enum ieee80211_smps_mode smps_request);

/* Low latency */
int iwl_mvm_update_low_latency(struct iwl_mvm *mvm, struct ieee80211_vif *vif,
			       bool value);
/* get VMACLowLatencyMode */
static inline bool iwl_mvm_vif_low_latency(struct iwl_mvm_vif *mvmvif)
{
	/*
	 * should this consider associated/active/... state?
	 *
	 * Normally low-latency should only be active on interfaces
	 * that are active, but at least with debugfs it can also be
	 * enabled on interfaces that aren't active. However, when
	 * interface aren't active then they aren't added into the
	 * binding, so this has no real impact. For now, just return
	 * the current desired low-latency state.
	 */

	return mvmvif->low_latency;
}

/* Thermal management and CT-kill */
void iwl_mvm_tt_tx_backoff(struct iwl_mvm *mvm, u32 backoff);
void iwl_mvm_tt_handler(struct iwl_mvm *mvm);
void iwl_mvm_tt_initialize(struct iwl_mvm *mvm, u32 min_backoff);
void iwl_mvm_tt_exit(struct iwl_mvm *mvm);
void iwl_mvm_set_hw_ctkill_state(struct iwl_mvm *mvm, bool state);

/* smart fifo */
int iwl_mvm_sf_update(struct iwl_mvm *mvm, struct ieee80211_vif *vif,
		      bool added_vif);

#endif /* __IWL_MVM_H__ */<|MERGE_RESOLUTION|>--- conflicted
+++ resolved
@@ -91,12 +91,7 @@
 	IWL_MVM_TX_FIFO_MCAST = 5,
 };
 
-<<<<<<< HEAD
-extern struct ieee80211_ops iwl_mvm_hw_ops;
-extern const struct iwl_mvm_power_ops pm_mac_ops;
-=======
 extern const struct ieee80211_ops iwl_mvm_hw_ops;
->>>>>>> 4e3b3bcd
 
 /**
  * struct iwl_mvm_mod_params - module parameters for iwlmvm
