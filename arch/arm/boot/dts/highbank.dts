/*
 * Copyright 2011-2012 Calxeda, Inc.
 *
 * This program is free software; you can redistribute it and/or modify it
 * under the terms and conditions of the GNU General Public License,
 * version 2, as published by the Free Software Foundation.
 *
 * This program is distributed in the hope it will be useful, but WITHOUT
 * ANY WARRANTY; without even the implied warranty of MERCHANTABILITY or
 * FITNESS FOR A PARTICULAR PURPOSE.  See the GNU General Public License for
 * more details.
 *
 * You should have received a copy of the GNU General Public License along with
 * this program.  If not, see <http://www.gnu.org/licenses/>.
 */

/dts-v1/;

/* First 4KB has pen for secondary cores. */
/memreserve/ 0x00000000 0x0001000;

/ {
	model = "Calxeda Highbank";
	compatible = "calxeda,highbank";
	#address-cells = <1>;
	#size-cells = <1>;
	clock-ranges;

	cpus {
		#address-cells = <1>;
		#size-cells = <0>;

		cpu@900 {
			compatible = "arm,cortex-a9";
			device_type = "cpu";
			reg = <0x900>;
			next-level-cache = <&L2>;
			clocks = <&a9pll>;
			clock-names = "cpu";
		};

		cpu@901 {
			compatible = "arm,cortex-a9";
			device_type = "cpu";
			reg = <0x901>;
			next-level-cache = <&L2>;
			clocks = <&a9pll>;
			clock-names = "cpu";
		};

		cpu@902 {
			compatible = "arm,cortex-a9";
			device_type = "cpu";
			reg = <0x902>;
			next-level-cache = <&L2>;
			clocks = <&a9pll>;
			clock-names = "cpu";
		};

		cpu@903 {
			compatible = "arm,cortex-a9";
			device_type = "cpu";
			reg = <0x903>;
			next-level-cache = <&L2>;
			clocks = <&a9pll>;
			clock-names = "cpu";
		};
	};

	memory {
		name = "memory";
		device_type = "memory";
		reg = <0x00000000 0xff900000>;
	};

	soc {
		ranges = <0x00000000 0x00000000 0xffffffff>;

		timer@fff10600 {
			compatible = "arm,cortex-a9-twd-timer";
			reg = <0xfff10600 0x20>;
			interrupts = <1 13 0xf01>;
			clocks = <&a9periphclk>;
		};

		watchdog@fff10620 {
			compatible = "arm,cortex-a9-twd-wdt";
			reg = <0xfff10620 0x20>;
			interrupts = <1 14 0xf01>;
			clocks = <&a9periphclk>;
		};

		intc: interrupt-controller@fff11000 {
			compatible = "arm,cortex-a9-gic";
			#interrupt-cells = <3>;
			#size-cells = <0>;
			#address-cells = <1>;
			interrupt-controller;
			reg = <0xfff11000 0x1000>,
			      <0xfff10100 0x100>;
		};

		L2: l2-cache {
			compatible = "arm,pl310-cache";
			reg = <0xfff12000 0x1000>;
			interrupts = <0 70 4>;
			cache-unified;
			cache-level = <2>;
		};

		pmu {
			compatible = "arm,cortex-a9-pmu";
			interrupts = <0 76 4  0 75 4  0 74 4  0 73 4>;
		};

<<<<<<< HEAD
		sata@ffe08000 {
			compatible = "calxeda,hb-ahci";
			reg = <0xffe08000 0x10000>;
			interrupts = <0 83 4>;
			dma-coherent;
		};

		sdhci@ffe0e000 {
			compatible = "calxeda,hb-sdhci";
			reg = <0xffe0e000 0x1000>;
			interrupts = <0 90 4>;
			clocks = <&eclk>;
		};

		memory-controller@fff00000 {
			compatible = "calxeda,hb-ddr-ctrl";
			reg = <0xfff00000 0x1000>;
			interrupts = <0 91 4>;
		};

		ipc@fff20000 {
			compatible = "arm,pl320", "arm,primecell";
			reg = <0xfff20000 0x1000>;
			interrupts = <0 7 4>;
			clocks = <&pclk>;
			clock-names = "apb_pclk";
		};

		gpioe: gpio@fff30000 {
			#gpio-cells = <2>;
			compatible = "arm,pl061", "arm,primecell";
			gpio-controller;
			reg = <0xfff30000 0x1000>;
			interrupts = <0 14 4>;
			clocks = <&pclk>;
			clock-names = "apb_pclk";
		};

		gpiof: gpio@fff31000 {
			#gpio-cells = <2>;
			compatible = "arm,pl061", "arm,primecell";
			gpio-controller;
			reg = <0xfff31000 0x1000>;
			interrupts = <0 15 4>;
			clocks = <&pclk>;
			clock-names = "apb_pclk";
		};

		gpiog: gpio@fff32000 {
			#gpio-cells = <2>;
			compatible = "arm,pl061", "arm,primecell";
			gpio-controller;
			reg = <0xfff32000 0x1000>;
			interrupts = <0 16 4>;
			clocks = <&pclk>;
			clock-names = "apb_pclk";
		};

		gpioh: gpio@fff33000 {
			#gpio-cells = <2>;
			compatible = "arm,pl061", "arm,primecell";
			gpio-controller;
			reg = <0xfff33000 0x1000>;
			interrupts = <0 17 4>;
			clocks = <&pclk>;
			clock-names = "apb_pclk";
		};

		timer {
			compatible = "arm,sp804", "arm,primecell";
			reg = <0xfff34000 0x1000>;
			interrupts = <0 18 4>;
			clocks = <&pclk>;
			clock-names = "apb_pclk";
		};

		rtc@fff35000 {
			compatible = "arm,pl031", "arm,primecell";
			reg = <0xfff35000 0x1000>;
			interrupts = <0 19 4>;
			clocks = <&pclk>;
			clock-names = "apb_pclk";
		};

		serial@fff36000 {
			compatible = "arm,pl011", "arm,primecell";
			reg = <0xfff36000 0x1000>;
			interrupts = <0 20 4>;
			clocks = <&pclk>;
			clock-names = "apb_pclk";
		};

		smic@fff3a000 {
			compatible = "ipmi-smic";
			device_type = "ipmi";
			reg = <0xfff3a000 0x1000>;
			interrupts = <0 24 4>;
			reg-size = <4>;
			reg-spacing = <4>;
		};

		sregs@fff3c000 {
			compatible = "calxeda,hb-sregs";
			reg = <0xfff3c000 0x1000>;

			clocks {
				#address-cells = <1>;
				#size-cells = <0>;

				osc: oscillator {
					#clock-cells = <0>;
					compatible = "fixed-clock";
					clock-frequency = <33333000>;
				};

				ddrpll: ddrpll {
					#clock-cells = <0>;
					compatible = "calxeda,hb-pll-clock";
					clocks = <&osc>;
					reg = <0x108>;
				};

				a9pll: a9pll {
					#clock-cells = <0>;
					compatible = "calxeda,hb-pll-clock";
					clocks = <&osc>;
					reg = <0x100>;
				};

				a9periphclk: a9periphclk {
					#clock-cells = <0>;
					compatible = "calxeda,hb-a9periph-clock";
					clocks = <&a9pll>;
					reg = <0x104>;
				};

				a9bclk: a9bclk {
					#clock-cells = <0>;
					compatible = "calxeda,hb-a9bus-clock";
					clocks = <&a9pll>;
					reg = <0x104>;
				};

				emmcpll: emmcpll {
					#clock-cells = <0>;
					compatible = "calxeda,hb-pll-clock";
					clocks = <&osc>;
					reg = <0x10C>;
				};

				eclk: eclk {
					#clock-cells = <0>;
					compatible = "calxeda,hb-emmc-clock";
					clocks = <&emmcpll>;
					reg = <0x114>;
				};

				pclk: pclk {
					#clock-cells = <0>;
					compatible = "fixed-clock";
					clock-frequency = <150000000>;
				};
			};
		};
=======
>>>>>>> 19f949f5

		sregs@fff3c200 {
			compatible = "calxeda,hb-sregs-l2-ecc";
			reg = <0xfff3c200 0x100>;
			interrupts = <0 71 4  0 72 4>;
		};

	};
};

/include/ "ecx-common.dtsi"<|MERGE_RESOLUTION|>--- conflicted
+++ resolved
@@ -113,173 +113,6 @@
 			interrupts = <0 76 4  0 75 4  0 74 4  0 73 4>;
 		};
 
-<<<<<<< HEAD
-		sata@ffe08000 {
-			compatible = "calxeda,hb-ahci";
-			reg = <0xffe08000 0x10000>;
-			interrupts = <0 83 4>;
-			dma-coherent;
-		};
-
-		sdhci@ffe0e000 {
-			compatible = "calxeda,hb-sdhci";
-			reg = <0xffe0e000 0x1000>;
-			interrupts = <0 90 4>;
-			clocks = <&eclk>;
-		};
-
-		memory-controller@fff00000 {
-			compatible = "calxeda,hb-ddr-ctrl";
-			reg = <0xfff00000 0x1000>;
-			interrupts = <0 91 4>;
-		};
-
-		ipc@fff20000 {
-			compatible = "arm,pl320", "arm,primecell";
-			reg = <0xfff20000 0x1000>;
-			interrupts = <0 7 4>;
-			clocks = <&pclk>;
-			clock-names = "apb_pclk";
-		};
-
-		gpioe: gpio@fff30000 {
-			#gpio-cells = <2>;
-			compatible = "arm,pl061", "arm,primecell";
-			gpio-controller;
-			reg = <0xfff30000 0x1000>;
-			interrupts = <0 14 4>;
-			clocks = <&pclk>;
-			clock-names = "apb_pclk";
-		};
-
-		gpiof: gpio@fff31000 {
-			#gpio-cells = <2>;
-			compatible = "arm,pl061", "arm,primecell";
-			gpio-controller;
-			reg = <0xfff31000 0x1000>;
-			interrupts = <0 15 4>;
-			clocks = <&pclk>;
-			clock-names = "apb_pclk";
-		};
-
-		gpiog: gpio@fff32000 {
-			#gpio-cells = <2>;
-			compatible = "arm,pl061", "arm,primecell";
-			gpio-controller;
-			reg = <0xfff32000 0x1000>;
-			interrupts = <0 16 4>;
-			clocks = <&pclk>;
-			clock-names = "apb_pclk";
-		};
-
-		gpioh: gpio@fff33000 {
-			#gpio-cells = <2>;
-			compatible = "arm,pl061", "arm,primecell";
-			gpio-controller;
-			reg = <0xfff33000 0x1000>;
-			interrupts = <0 17 4>;
-			clocks = <&pclk>;
-			clock-names = "apb_pclk";
-		};
-
-		timer {
-			compatible = "arm,sp804", "arm,primecell";
-			reg = <0xfff34000 0x1000>;
-			interrupts = <0 18 4>;
-			clocks = <&pclk>;
-			clock-names = "apb_pclk";
-		};
-
-		rtc@fff35000 {
-			compatible = "arm,pl031", "arm,primecell";
-			reg = <0xfff35000 0x1000>;
-			interrupts = <0 19 4>;
-			clocks = <&pclk>;
-			clock-names = "apb_pclk";
-		};
-
-		serial@fff36000 {
-			compatible = "arm,pl011", "arm,primecell";
-			reg = <0xfff36000 0x1000>;
-			interrupts = <0 20 4>;
-			clocks = <&pclk>;
-			clock-names = "apb_pclk";
-		};
-
-		smic@fff3a000 {
-			compatible = "ipmi-smic";
-			device_type = "ipmi";
-			reg = <0xfff3a000 0x1000>;
-			interrupts = <0 24 4>;
-			reg-size = <4>;
-			reg-spacing = <4>;
-		};
-
-		sregs@fff3c000 {
-			compatible = "calxeda,hb-sregs";
-			reg = <0xfff3c000 0x1000>;
-
-			clocks {
-				#address-cells = <1>;
-				#size-cells = <0>;
-
-				osc: oscillator {
-					#clock-cells = <0>;
-					compatible = "fixed-clock";
-					clock-frequency = <33333000>;
-				};
-
-				ddrpll: ddrpll {
-					#clock-cells = <0>;
-					compatible = "calxeda,hb-pll-clock";
-					clocks = <&osc>;
-					reg = <0x108>;
-				};
-
-				a9pll: a9pll {
-					#clock-cells = <0>;
-					compatible = "calxeda,hb-pll-clock";
-					clocks = <&osc>;
-					reg = <0x100>;
-				};
-
-				a9periphclk: a9periphclk {
-					#clock-cells = <0>;
-					compatible = "calxeda,hb-a9periph-clock";
-					clocks = <&a9pll>;
-					reg = <0x104>;
-				};
-
-				a9bclk: a9bclk {
-					#clock-cells = <0>;
-					compatible = "calxeda,hb-a9bus-clock";
-					clocks = <&a9pll>;
-					reg = <0x104>;
-				};
-
-				emmcpll: emmcpll {
-					#clock-cells = <0>;
-					compatible = "calxeda,hb-pll-clock";
-					clocks = <&osc>;
-					reg = <0x10C>;
-				};
-
-				eclk: eclk {
-					#clock-cells = <0>;
-					compatible = "calxeda,hb-emmc-clock";
-					clocks = <&emmcpll>;
-					reg = <0x114>;
-				};
-
-				pclk: pclk {
-					#clock-cells = <0>;
-					compatible = "fixed-clock";
-					clock-frequency = <150000000>;
-				};
-			};
-		};
-=======
->>>>>>> 19f949f5
 
 		sregs@fff3c200 {
 			compatible = "calxeda,hb-sregs-l2-ecc";
