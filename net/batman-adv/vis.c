--- conflicted
+++ resolved
@@ -194,11 +194,7 @@
 {
 	/* maximal length: max(4+17+2, 3+17+1+3+2) == 26 */
 	if (primary && entry->quality == 0)
-<<<<<<< HEAD
-		return sprintf(buff, "HNA %pM, ", entry->dest);
-=======
 		return sprintf(buff, "TT %pM, ", entry->dest);
->>>>>>> d762f438
 	else if (compare_eth(entry->src, src))
 		return sprintf(buff, "TQ %pM %d, ", entry->dest,
 			       entry->quality);
@@ -208,10 +204,7 @@
 
 int vis_seq_print_text(struct seq_file *seq, void *offset)
 {
-<<<<<<< HEAD
-=======
 	struct hard_iface *primary_if;
->>>>>>> d762f438
 	struct hlist_node *node;
 	struct hlist_head *head;
 	struct vis_info *info;
@@ -573,10 +566,7 @@
 				struct vis_info *info)
 {
 	struct hashtable_t *hash = bat_priv->orig_hash;
-<<<<<<< HEAD
-=======
 	struct neigh_node *router;
->>>>>>> d762f438
 	struct hlist_node *node;
 	struct hlist_head *head;
 	struct orig_node *orig_node;
@@ -590,12 +580,6 @@
 
 		rcu_read_lock();
 		hlist_for_each_entry_rcu(orig_node, node, head, hash_entry) {
-<<<<<<< HEAD
-			if ((orig_node) && (orig_node->router) &&
-			    (orig_node->flags & VIS_SERVER) &&
-			    (orig_node->router->tq_avg > best_tq)) {
-				best_tq = orig_node->router->tq_avg;
-=======
 			router = orig_node_get_router(orig_node);
 			if (!router)
 				continue;
@@ -603,7 +587,6 @@
 			if ((orig_node->flags & VIS_SERVER) &&
 			    (router->tq_avg > best_tq)) {
 				best_tq = router->tq_avg;
->>>>>>> d762f438
 				memcpy(packet->target_orig, orig_node->orig,
 				       ETH_ALEN);
 			}
@@ -663,22 +646,12 @@
 
 		rcu_read_lock();
 		hlist_for_each_entry_rcu(orig_node, node, head, hash_entry) {
-<<<<<<< HEAD
-			neigh_node = orig_node->router;
-
-			if (!neigh_node)
-				continue;
-
-			if (!compare_eth(neigh_node->addr, orig_node->orig))
-				continue;
-=======
 			router = orig_node_get_router(orig_node);
 			if (!router)
 				continue;
 
 			if (!compare_eth(router->addr, orig_node->orig))
 				goto next;
->>>>>>> d762f438
 
 			if (router->if_incoming->if_status != IF_ACTIVE)
 				goto next;
@@ -696,33 +669,22 @@
 			entry->quality = router->tq_avg;
 			packet->entries++;
 
-<<<<<<< HEAD
-=======
 next:
 			neigh_node_free_ref(router);
 
->>>>>>> d762f438
 			if (vis_packet_full(info))
 				goto unlock;
 		}
 		rcu_read_unlock();
 	}
 
-<<<<<<< HEAD
-	hash = bat_priv->hna_local_hash;
-=======
 	hash = bat_priv->tt_local_hash;
->>>>>>> d762f438
 
 	spin_lock_bh(&bat_priv->tt_lhash_lock);
 	for (i = 0; i < hash->size; i++) {
 		head = &hash->table[i];
 
-<<<<<<< HEAD
-		hlist_for_each_entry(hna_local_entry, node, head, hash_entry) {
-=======
 		hlist_for_each_entry(tt_local_entry, node, head, hash_entry) {
->>>>>>> d762f438
 			entry = (struct vis_info_entry *)
 					skb_put(info->skb_packet,
 						sizeof(*entry));
@@ -739,10 +701,6 @@
 	}
 
 	spin_unlock_bh(&bat_priv->tt_lhash_lock);
-	return 0;
-
-unlock:
-	rcu_read_unlock();
 	return 0;
 
 unlock:
@@ -819,15 +777,10 @@
 			}
 
 			memcpy(packet->target_orig, orig_node->orig, ETH_ALEN);
-<<<<<<< HEAD
-			hard_iface = orig_node->router->if_incoming;
-			memcpy(dstaddr, orig_node->router->addr, ETH_ALEN);
-=======
 			hard_iface = router->if_incoming;
 			memcpy(dstaddr, router->addr, ETH_ALEN);
 
 			neigh_node_free_ref(router);
->>>>>>> d762f438
 
 			skb = skb_clone(info->skb_packet, GFP_ATOMIC);
 			if (skb)
@@ -842,42 +795,12 @@
 			       struct vis_info *info)
 {
 	struct orig_node *orig_node;
-<<<<<<< HEAD
-	struct neigh_node *neigh_node = NULL;
-=======
 	struct neigh_node *router = NULL;
->>>>>>> d762f438
 	struct sk_buff *skb;
 	struct vis_packet *packet;
 
 	packet = (struct vis_packet *)info->skb_packet->data;
 
-<<<<<<< HEAD
-	rcu_read_lock();
-	orig_node = orig_hash_find(bat_priv, packet->target_orig);
-
-	if (!orig_node)
-		goto unlock;
-
-	neigh_node = orig_node->router;
-
-	if (!neigh_node)
-		goto unlock;
-
-	if (!atomic_inc_not_zero(&neigh_node->refcount)) {
-		neigh_node = NULL;
-		goto unlock;
-	}
-
-	rcu_read_unlock();
-
-	skb = skb_clone(info->skb_packet, GFP_ATOMIC);
-	if (skb)
-		send_skb_packet(skb, neigh_node->if_incoming,
-				neigh_node->addr);
-
-	goto out;
-=======
 	orig_node = orig_hash_find(bat_priv, packet->target_orig);
 	if (!orig_node)
 		goto out;
@@ -889,23 +812,12 @@
 	skb = skb_clone(info->skb_packet, GFP_ATOMIC);
 	if (skb)
 		send_skb_packet(skb, router->if_incoming, router->addr);
->>>>>>> d762f438
-
-unlock:
-	rcu_read_unlock();
+
 out:
-<<<<<<< HEAD
-	if (neigh_node)
-		neigh_node_free_ref(neigh_node);
-	if (orig_node)
-		orig_node_free_ref(orig_node);
-	return;
-=======
 	if (router)
 		neigh_node_free_ref(router);
 	if (orig_node)
 		orig_node_free_ref(orig_node);
->>>>>>> d762f438
 }
 
 /* only send one vis packet. called from send_vis_packets() */
