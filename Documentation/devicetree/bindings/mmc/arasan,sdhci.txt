Device Tree Bindings for the Arasan SDHCI Controller

  The bindings follow the mmc[1], clock[2], interrupt[3] and phy[4] bindings.
  Only deviations are documented here.

  [1] Documentation/devicetree/bindings/mmc/mmc.txt
  [2] Documentation/devicetree/bindings/clock/clock-bindings.txt
  [3] Documentation/devicetree/bindings/interrupt-controller/interrupts.txt
  [4] Documentation/devicetree/bindings/phy/phy-bindings.txt

Required Properties:
  - compatible: Compatibility string.  One of:
    - "arasan,sdhci-8.9a": generic Arasan SDHCI 8.9a PHY
    - "arasan,sdhci-4.9a": generic Arasan SDHCI 4.9a PHY
    - "arasan,sdhci-5.1": generic Arasan SDHCI 5.1 PHY
    - "rockchip,rk3399-sdhci-5.1", "arasan,sdhci-5.1": rk3399 eMMC PHY
    - "xlnx,zynqmp-8.9a": Xilinx ZynqMP Arasan SDHCI 8.9a PHY
    - "xlnx,versal-8.9a": Xilinx Versal Arasan SDHCI 8.9a PHY
      For this device it is strongly suggested to include arasan,soc-ctl-syscon.
    - "xlnx,zynqmp-8.9a": ZynqMP SDHCI 8.9a PHY
      For this device it is strongly suggested to include clock-output-names and
      #clock-cells.
    - "xlnx,versal-8.9a": Versal SDHCI 8.9a PHY
      For this device it is strongly suggested to include clock-output-names and
      #clock-cells.
    - "ti,am654-sdhci-5.1", "arasan,sdhci-5.1": TI AM654 MMC PHY
	Note: This binding has been deprecated and moved to [5].
    - "intel,lgm-sdhci-5.1-emmc", "arasan,sdhci-5.1": Intel LGM eMMC PHY
      For this device it is strongly suggested to include arasan,soc-ctl-syscon.

  [5] Documentation/devicetree/bindings/mmc/sdhci-am654.txt

  - reg: From mmc bindings: Register location and length.
  - clocks: From clock bindings: Handles to clock inputs.
  - clock-names: From clock bindings: Tuple including "clk_xin" and "clk_ahb"
  - interrupts: Interrupt specifier

Required Properties for "arasan,sdhci-5.1":
  - phys: From PHY bindings: Phandle for the Generic PHY for arasan.
  - phy-names:  MUST be "phy_arasan".

Required Properties for "xlnx,zynqmp-8.9a" and "xlnx,versal-8.9a":
  - xlnx,mio_bank: The value will be 0/1/2 depending on MIO bank selection.
  - xlnx,device_id: Unique Id of the device, value will be 0/1.

Optional Properties:
  - arasan,soc-ctl-syscon: A phandle to a syscon device (see ../mfd/syscon.txt)
    used to access core corecfg registers.  Offsets of registers in this
    syscon are determined based on the main compatible string for the device.
  - clock-output-names: If specified, this will be the name of the card clock
    which will be exposed by this device.  Required if #clock-cells is
    specified.
  - #clock-cells: If specified this should be the value <0> or <1>. With this
    property in place we will export one or two clocks representing the Card
    Clock. These clocks are expected to be consumed by our PHY.
  - xlnx,fails-without-test-cd: when present, the controller doesn't work when
    the CD line is not connected properly, and the line is not connected
    properly. Test mode can be used to force the controller to function.
  - xlnx,int-clock-stable-broken: when present, the controller always reports
    that the internal clock is stable even when it is not.
<<<<<<< HEAD
 - pinctrl-0: pin control group to be used for this controller.
 - pinctrl-names: must contain a "default" entry.

Optional Properties for "xlnx,zynqmp-8.9a":
 - nvmem-cells: list of phandle to the nvmem data cells.
 - nvmem-cell-names: Names for the each nvmem-cells specified.
 - xlnx,itap-delay-sd-hsd: Input Tap Delay for SD HS.
 - xlnx,itap-delay-sdr25: Input Tap Delay for SDR25.
 - xlnx,itap-delay-sdr50: Input Tap Delay for SDR50.
 - xlnx,itap-delay-sdr104: Input Tap Delay for SDR104.
 - xlnx,itap-delay-sd-ddr50: Input Tap Delay for SD DDR50.
 - xlnx,itap-delay-mmc-hsd: Input Tap Delay for MMC HS.
 - xlnx,itap-delay-mmc-ddr52: Input Tap Delay for MMC DDR52.
 - xlnx,itap-delay-mmc-hs200: Input Tap Delay for MMC HS200.
 - xlnx,otap-delay-sd-hsd: Output Tap Delay for SD HS.
 - xlnx,otap-delay-sdr25: Output Tap Delay for SDR25.
 - xlnx,otap-delay-sdr50: Output Tap Delay for SDR50.
 - xlnx,otap-delay-sdr104: Output Tap Delay for SDR104.
 - xlnx,otap-delay-sd-ddr50: Output Tap Delay for DDR50.
 - xlnx,otap-delay-mmc-hsd: Output Tap Delay for MMC HS.
 - xlnx,otap-delay-mmc-ddr52: Output Tap Delay for MMC DDR52.
 - xlnx,otap-delay-mmc-hs200: Output Tap Delay for MMC HS200.
=======
  - pinctrl-0: pin control group to be used for this controller.
  - pinctrl-names: must contain a "default" entry.

  - xlnx,mio-bank: When specified, this will indicate the MIO bank number in
    which the command and data lines are configured. If not specified, driver
    will assume this as 0.
>>>>>>> e0d688d4

Example:
	sdhci@e0100000 {
		compatible = "arasan,sdhci-8.9a";
		reg = <0xe0100000 0x1000>;
		clock-names = "clk_xin", "clk_ahb";
		clocks = <&clkc 21>, <&clkc 32>;
		interrupt-parent = <&gic>;
		interrupts = <0 24 4>;
	} ;

	sdhci@e2800000 {
		compatible = "arasan,sdhci-5.1";
		reg = <0xe2800000 0x1000>;
		clock-names = "clk_xin", "clk_ahb";
		clocks = <&cru 8>, <&cru 18>;
		interrupt-parent = <&gic>;
		interrupts = <0 24 4>;
		phys = <&emmc_phy>;
		phy-names = "phy_arasan";
	} ;

	sdhci: sdhci@fe330000 {
		compatible = "rockchip,rk3399-sdhci-5.1", "arasan,sdhci-5.1";
		reg = <0x0 0xfe330000 0x0 0x10000>;
		interrupts = <GIC_SPI 11 IRQ_TYPE_LEVEL_HIGH>;
		clocks = <&cru SCLK_EMMC>, <&cru ACLK_EMMC>;
		clock-names = "clk_xin", "clk_ahb";
		arasan,soc-ctl-syscon = <&grf>;
		assigned-clocks = <&cru SCLK_EMMC>;
		assigned-clock-rates = <200000000>;
		clock-output-names = "emmc_cardclock";
		phys = <&emmc_phy>;
		phy-names = "phy_arasan";
		#clock-cells = <0>;
	};

	sdhci: mmc@ff160000 {
		compatible = "xlnx,zynqmp-8.9a", "arasan,sdhci-8.9a";
		interrupt-parent = <&gic>;
		interrupts = <0 48 4>;
		reg = <0x0 0xff160000 0x0 0x1000>;
		clocks = <&clk200>, <&clk200>;
		clock-names = "clk_xin", "clk_ahb";
		clock-output-names = "clk_out_sd0", "clk_in_sd0";
		#clock-cells = <1>;
		clk-phase-sd-hs = <63>, <72>;
	};

	sdhci: mmc@f1040000 {
		compatible = "xlnx,versal-8.9a", "arasan,sdhci-8.9a";
		interrupt-parent = <&gic>;
		interrupts = <0 126 4>;
		reg = <0x0 0xf1040000 0x0 0x10000>;
		clocks = <&clk200>, <&clk200>;
		clock-names = "clk_xin", "clk_ahb";
		clock-output-names = "clk_out_sd0", "clk_in_sd0";
		#clock-cells = <1>;
		clk-phase-sd-hs = <132>, <60>;
	};

	emmc: sdhci@ec700000 {
		compatible = "intel,lgm-sdhci-5.1-emmc", "arasan,sdhci-5.1";
		reg = <0xec700000 0x300>;
		interrupt-parent = <&ioapic1>;
		interrupts = <44 1>;
		clocks = <&cgu0 LGM_CLK_EMMC5>, <&cgu0 LGM_CLK_NGI>,
			 <&cgu0 LGM_GCLK_EMMC>;
		clock-names = "clk_xin", "clk_ahb", "gate";
		clock-output-names = "emmc_cardclock";
		#clock-cells = <0>;
		phys = <&emmc_phy>;
		phy-names = "phy_arasan";
		arasan,soc-ctl-syscon = <&sysconf>;
	};<|MERGE_RESOLUTION|>--- conflicted
+++ resolved
@@ -14,8 +14,6 @@
     - "arasan,sdhci-4.9a": generic Arasan SDHCI 4.9a PHY
     - "arasan,sdhci-5.1": generic Arasan SDHCI 5.1 PHY
     - "rockchip,rk3399-sdhci-5.1", "arasan,sdhci-5.1": rk3399 eMMC PHY
-    - "xlnx,zynqmp-8.9a": Xilinx ZynqMP Arasan SDHCI 8.9a PHY
-    - "xlnx,versal-8.9a": Xilinx Versal Arasan SDHCI 8.9a PHY
       For this device it is strongly suggested to include arasan,soc-ctl-syscon.
     - "xlnx,zynqmp-8.9a": ZynqMP SDHCI 8.9a PHY
       For this device it is strongly suggested to include clock-output-names and
@@ -39,10 +37,6 @@
   - phys: From PHY bindings: Phandle for the Generic PHY for arasan.
   - phy-names:  MUST be "phy_arasan".
 
-Required Properties for "xlnx,zynqmp-8.9a" and "xlnx,versal-8.9a":
-  - xlnx,mio_bank: The value will be 0/1/2 depending on MIO bank selection.
-  - xlnx,device_id: Unique Id of the device, value will be 0/1.
-
 Optional Properties:
   - arasan,soc-ctl-syscon: A phandle to a syscon device (see ../mfd/syscon.txt)
     used to access core corecfg registers.  Offsets of registers in this
@@ -58,37 +52,12 @@
     properly. Test mode can be used to force the controller to function.
   - xlnx,int-clock-stable-broken: when present, the controller always reports
     that the internal clock is stable even when it is not.
-<<<<<<< HEAD
- - pinctrl-0: pin control group to be used for this controller.
- - pinctrl-names: must contain a "default" entry.
-
-Optional Properties for "xlnx,zynqmp-8.9a":
- - nvmem-cells: list of phandle to the nvmem data cells.
- - nvmem-cell-names: Names for the each nvmem-cells specified.
- - xlnx,itap-delay-sd-hsd: Input Tap Delay for SD HS.
- - xlnx,itap-delay-sdr25: Input Tap Delay for SDR25.
- - xlnx,itap-delay-sdr50: Input Tap Delay for SDR50.
- - xlnx,itap-delay-sdr104: Input Tap Delay for SDR104.
- - xlnx,itap-delay-sd-ddr50: Input Tap Delay for SD DDR50.
- - xlnx,itap-delay-mmc-hsd: Input Tap Delay for MMC HS.
- - xlnx,itap-delay-mmc-ddr52: Input Tap Delay for MMC DDR52.
- - xlnx,itap-delay-mmc-hs200: Input Tap Delay for MMC HS200.
- - xlnx,otap-delay-sd-hsd: Output Tap Delay for SD HS.
- - xlnx,otap-delay-sdr25: Output Tap Delay for SDR25.
- - xlnx,otap-delay-sdr50: Output Tap Delay for SDR50.
- - xlnx,otap-delay-sdr104: Output Tap Delay for SDR104.
- - xlnx,otap-delay-sd-ddr50: Output Tap Delay for DDR50.
- - xlnx,otap-delay-mmc-hsd: Output Tap Delay for MMC HS.
- - xlnx,otap-delay-mmc-ddr52: Output Tap Delay for MMC DDR52.
- - xlnx,otap-delay-mmc-hs200: Output Tap Delay for MMC HS200.
-=======
   - pinctrl-0: pin control group to be used for this controller.
   - pinctrl-names: must contain a "default" entry.
 
   - xlnx,mio-bank: When specified, this will indicate the MIO bank number in
     which the command and data lines are configured. If not specified, driver
     will assume this as 0.
->>>>>>> e0d688d4
 
 Example:
 	sdhci@e0100000 {
